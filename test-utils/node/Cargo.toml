--- conflicted
+++ resolved
@@ -17,10 +17,6 @@
 serde_json = "1.0"
 tokio = "0.1"
 
-<<<<<<< HEAD
-network = { path = "../../node/network" }
-=======
-network = { path = "../../node/network", features = ["test-utils"]}
+network = { path = "../../node/network", features = ["test-utils"] }
 primitives = { path = "../../core/primitives" }
->>>>>>> 0aef6667
 storage = { path = "../../core/storage" }