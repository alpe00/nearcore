--- conflicted
+++ resolved
@@ -6,10 +6,6 @@
 use near_logger_utils::init_integration_logger;
 use near_primitives::account::id::AccountId;
 use near_primitives::hash::CryptoHash;
-<<<<<<< HEAD
-use near_primitives::sharding::ChunkHash;
-=======
->>>>>>> ef0e9de2
 use near_primitives::types::{BlockHeight, ShardId};
 use near_primitives::version::{DB_VERSION, PROTOCOL_VERSION};
 use near_store::{create_store, Store};
@@ -104,13 +100,10 @@
     RocksDBStats(RocksDBStatsCmd),
     #[clap(name = "receipts")]
     Receipts(ReceiptsCmd),
-<<<<<<< HEAD
     #[clap(name = "chunks")]
     Chunks(ChunksCmd),
     #[clap(name = "partial_chunks")]
     PartialChunks(PartialChunksCmd),
-=======
->>>>>>> ef0e9de2
 }
 
 impl StateViewerSubCommand {
@@ -132,11 +125,8 @@
             StateViewerSubCommand::EpochInfo(cmd) => cmd.run(home_dir, near_config, store),
             StateViewerSubCommand::RocksDBStats(cmd) => cmd.run(home_dir),
             StateViewerSubCommand::Receipts(cmd) => cmd.run(near_config, store),
-<<<<<<< HEAD
             StateViewerSubCommand::Chunks(cmd) => cmd.run(near_config, store),
             StateViewerSubCommand::PartialChunks(cmd) => cmd.run(near_config, store),
-=======
->>>>>>> ef0e9de2
         }
     }
 }
@@ -338,7 +328,6 @@
 impl ReceiptsCmd {
     pub fn run(self, near_config: NearConfig, store: Arc<Store>) {
         get_receipt(CryptoHash::from_str(&self.receipt_id).unwrap(), near_config, store)
-<<<<<<< HEAD
     }
 }
 
@@ -366,9 +355,6 @@
     pub fn run(self, near_config: NearConfig, store: Arc<Store>) {
         let partial_chunk_hash =
             ChunkHash::from(CryptoHash::from_str(&self.partial_chunk_hash).unwrap());
-        println!("partial_chunk_hash: {:#?}", partial_chunk_hash);
         get_partial_chunk(partial_chunk_hash, near_config, store)
-=======
->>>>>>> ef0e9de2
     }
 }