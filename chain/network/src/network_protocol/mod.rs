/// Contains types that belong to the `network protocol.
#[path = "borsh.rs"]
mod borsh_;
mod borsh_conv;
mod edge;
mod peer;
mod proto_conv;
pub use edge::*;
pub use peer::*;

#[cfg(test)]
pub(crate) mod testonly;
#[cfg(test)]
mod tests;

mod _proto {
    include!(concat!(env!("OUT_DIR"), "/proto/mod.rs"));
}

pub use _proto::network as proto;

use crate::time;
use borsh::{BorshDeserialize as _, BorshSerialize as _};
use near_crypto::PublicKey;
use near_crypto::Signature;
use near_primitives::block::{Approval, Block, BlockHeader, GenesisId};
use near_primitives::challenge::Challenge;
use near_primitives::hash::CryptoHash;
use near_primitives::merkle::combine_hash;
use near_primitives::network::{AnnounceAccount, PeerId};
use near_primitives::sharding::{
    ChunkHash, PartialEncodedChunk, PartialEncodedChunkPart, PartialEncodedChunkV1,
    PartialEncodedChunkWithArcReceipts, ReceiptProof, ShardChunkHeader,
};
use near_primitives::syncing::{EpochSyncFinalizationResponse, EpochSyncResponse};
use near_primitives::syncing::{ShardStateSyncResponse, ShardStateSyncResponseV1};
use near_primitives::transaction::SignedTransaction;
use near_primitives::types::{AccountId, EpochId};
<<<<<<< HEAD
use near_primitives::types::{BlockHeight, ShardId};
use near_primitives::validator_signer::ValidatorSigner;
use near_primitives::views::FinalExecutionOutcomeView;
=======
use near_primitives::validator_signer::ValidatorSigner;
>>>>>>> 8c2a3795
use protobuf::Message as _;
use std::collections::HashSet;
use std::fmt;
use std::sync::Arc;

#[derive(PartialEq, Eq, Clone, Debug, Hash)]
pub struct PeerAddr {
    pub addr: std::net::SocketAddr,
    pub peer_id: PeerId,
}

impl serde::Serialize for PeerAddr {
    fn serialize<S: serde::Serializer>(&self, s: S) -> Result<S::Ok, S::Error> {
        s.serialize_str(&format!("{}@{}", self.peer_id, self.addr))
    }
}

impl<'a> serde::Deserialize<'a> for PeerAddr {
    fn deserialize<D: serde::Deserializer<'a>>(d: D) -> Result<Self, D::Error> {
        <String as serde::Deserialize>::deserialize(d)?.parse().map_err(serde::de::Error::custom)
    }
}

#[derive(thiserror::Error, Debug)]
pub enum ParsePeerAddrError {
    #[error("expected <PeerId>@<IP>:<port>, got \'{0}\'")]
    Format(String),
    #[error("PeerId: {0}")]
    PeerId(#[source] near_crypto::ParseKeyError),
    #[error("SocketAddr: {0}")]
    SocketAddr(#[source] std::net::AddrParseError),
}

impl std::str::FromStr for PeerAddr {
    type Err = ParsePeerAddrError;
    fn from_str(s: &str) -> Result<Self, Self::Err> {
        let parts: Vec<_> = s.split('@').collect();
        if parts.len() != 2 {
            return Err(Self::Err::Format(s.to_string()));
        }
        Ok(PeerAddr {
            peer_id: PeerId::new(parts[0].parse().map_err(Self::Err::PeerId)?),
            addr: parts[1].parse().map_err(Self::Err::SocketAddr)?,
        })
    }
}

#[derive(PartialEq, Eq, Debug, Hash)]
pub struct AccountData {
    pub peer_id: Option<PeerId>,
    pub peers: Vec<PeerAddr>,
    pub account_id: AccountId,
    pub epoch_id: EpochId,
    pub timestamp: time::Utc,
}

// Limit on the size of the serialized AccountData message.
// It is important to have such a constraint on the serialized proto,
// because it may contain many unknown fields (which are dropped during parsing).
pub const MAX_ACCOUNT_DATA_SIZE_BYTES: usize = 10000; // 10kB

impl AccountData {
    /// Serializes AccountData to proto and signs it using `signer`.
    /// Panics if AccountData.account_id doesn't match signer.validator_id(),
    /// as this would likely be a bug.
    /// Returns an error if the serialized data is too large to be broadcasted.
    /// TODO(gprusak): consider separating serialization from signing (so introducing an
    /// intermediate SerializedAccountData type) so that sign() then could fail only
    /// due to account_id mismatch. Then instead of panicking we could return an error
    /// and the caller (who constructs the arguments) would do an unwrap(). This would
    /// consistute a cleaner never-panicking interface.
    pub fn sign(self, signer: &dyn ValidatorSigner) -> anyhow::Result<SignedAccountData> {
        assert_eq!(
            &self.account_id,
            signer.validator_id(),
            "AccountData.account_id doesn't match the signer's account_id"
        );
        let payload = proto::AccountKeyPayload::from(&self).write_to_bytes().unwrap();
        if payload.len() > MAX_ACCOUNT_DATA_SIZE_BYTES {
            anyhow::bail!(
                "payload size = {}, max is {}",
                payload.len(),
                MAX_ACCOUNT_DATA_SIZE_BYTES
            );
        }
        let signature = signer.sign_account_key_payload(&payload);
        Ok(SignedAccountData {
            account_data: self,
            payload: AccountKeySignedPayload { payload, signature },
        })
    }
}

#[derive(PartialEq, Eq, Debug, Hash)]
pub struct AccountKeySignedPayload {
    payload: Vec<u8>,
    signature: near_crypto::Signature,
}

impl AccountKeySignedPayload {
    pub fn len(&self) -> usize {
        self.payload.len()
    }
    pub fn signature(&self) -> &near_crypto::Signature {
        &self.signature
    }
    pub fn verify(&self, key: &PublicKey) -> Result<(), ()> {
        match self.signature.verify(&self.payload, key) {
            true => Ok(()),
            false => Err(()),
        }
    }
}

// TODO(gprusak): this is effectively immutable, and we always pass it around
// in an Arc, so the Arc can be moved inside (except that constructing malformed
// SignedAccountData for tests may get a little tricky).
#[derive(PartialEq, Eq, Debug, Hash)]
pub struct SignedAccountData {
    account_data: AccountData,
    // Serialized and signed AccountData.
    payload: AccountKeySignedPayload,
}

impl std::ops::Deref for SignedAccountData {
    type Target = AccountData;
    fn deref(&self) -> &Self::Target {
        &self.account_data
    }
}

impl SignedAccountData {
    pub fn payload(&self) -> &AccountKeySignedPayload {
        &self.payload
    }
}

#[derive(PartialEq, Eq, Clone, Debug, Default)]
pub struct RoutingTableUpdate {
    pub edges: Vec<Edge>,
    pub accounts: Vec<AnnounceAccount>,
}

impl RoutingTableUpdate {
    pub(crate) fn from_edges(edges: Vec<Edge>) -> Self {
        Self { edges, accounts: Vec::new() }
    }

    pub fn from_accounts(accounts: Vec<AnnounceAccount>) -> Self {
        Self { edges: Vec::new(), accounts }
    }

    pub(crate) fn new(edges: Vec<Edge>, accounts: Vec<AnnounceAccount>) -> Self {
        Self { edges, accounts }
    }
}
/// Structure representing handshake between peers.
#[derive(PartialEq, Eq, Clone, Debug)]
pub struct Handshake {
    /// Current protocol version.
    pub(crate) protocol_version: u32,
    /// Oldest supported protocol version.
    pub(crate) oldest_supported_version: u32,
    /// Sender's peer id.
    pub(crate) sender_peer_id: PeerId,
    /// Receiver's peer id.
    pub(crate) target_peer_id: PeerId,
    /// Sender's listening addr.
    pub(crate) sender_listen_port: Option<u16>,
    /// Peer's chain information.
    pub(crate) sender_chain_info: PeerChainInfoV2,
    /// Represents new `edge`. Contains only `none` and `Signature` from the sender.
    pub(crate) partial_edge_info: PartialEdgeInfo,
}

#[derive(PartialEq, Eq, Clone, Debug, strum::IntoStaticStr)]
pub enum HandshakeFailureReason {
    ProtocolVersionMismatch { version: u32, oldest_supported_version: u32 },
    GenesisMismatch(GenesisId),
    InvalidTarget,
}

/// See SyncAccountsData in network_protocol/network.proto.
#[derive(PartialEq, Eq, Clone, Debug)]
pub struct SyncAccountsData {
    pub accounts_data: Vec<Arc<SignedAccountData>>,
    pub requesting_full_sync: bool,
    pub incremental: bool,
}

#[derive(PartialEq, Eq, Clone, Debug, strum::IntoStaticStr, strum::EnumVariantNames)]
#[allow(clippy::large_enum_variant)]
pub enum PeerMessage {
    Tier1Handshake(Handshake),
    Tier2Handshake(Handshake),
    HandshakeFailure(PeerInfo, HandshakeFailureReason),
    /// When a failed nonce is used by some peer, this message is sent back as evidence.
    LastEdge(Edge),
    /// Contains accounts and edge information.
    SyncRoutingTable(RoutingTableUpdate),
    RequestUpdateNonce(PartialEdgeInfo),
    ResponseUpdateNonce(Edge),

    SyncAccountsData(SyncAccountsData),

    PeersRequest,
    PeersResponse(Vec<PeerInfo>),

    BlockHeadersRequest(Vec<CryptoHash>),
    BlockHeaders(Vec<BlockHeader>),

    BlockRequest(CryptoHash),
    Block(Block),

    Transaction(SignedTransaction),
    Routed(Box<RoutedMessageV2>),

    /// Gracefully disconnect from other peer.
    Disconnect,
    Challenge(Challenge),
    EpochSyncRequest(EpochId),
    EpochSyncResponse(Box<EpochSyncResponse>),
    EpochSyncFinalizationRequest(EpochId),
    EpochSyncFinalizationResponse(Box<EpochSyncFinalizationResponse>),
}

impl fmt::Display for PeerMessage {
    fn fmt(&self, f: &mut fmt::Formatter<'_>) -> fmt::Result {
        fmt::Display::fmt(self.msg_variant(), f)
    }
}

#[derive(Copy, Clone, PartialEq, Eq, Debug, Hash, strum::IntoStaticStr)]
pub enum Encoding {
    Borsh,
    Proto,
}

#[derive(thiserror::Error, Debug)]
pub enum ParsePeerMessageError {
    #[error("BorshDecode")]
    BorshDecode(#[source] std::io::Error),
    #[error("BorshConv")]
    BorshConv(#[source] borsh_conv::ParsePeerMessageError),
    #[error("ProtoDecode")]
    ProtoDecode(#[source] protobuf::Error),
    #[error("ProtoConv")]
    ProtoConv(#[source] proto_conv::ParsePeerMessageError),
}

impl PeerMessage {
    pub(crate) fn serialize(&self, enc: Encoding) -> Vec<u8> {
        match enc {
            Encoding::Borsh => borsh_::PeerMessage::from(self).try_to_vec().unwrap(),
            Encoding::Proto => proto::PeerMessage::from(self).write_to_bytes().unwrap(),
        }
    }

    pub(crate) fn deserialize(
        enc: Encoding,
        data: &[u8],
    ) -> Result<PeerMessage, ParsePeerMessageError> {
        Ok(match enc {
            Encoding::Borsh => (&borsh_::PeerMessage::try_from_slice(data)
                .map_err(ParsePeerMessageError::BorshDecode)?)
                .try_into()
                .map_err(ParsePeerMessageError::BorshConv)?,
            Encoding::Proto => (&proto::PeerMessage::parse_from_bytes(data)
                .map_err(ParsePeerMessageError::ProtoDecode)?)
                .try_into()
                .map_err(ParsePeerMessageError::ProtoConv)?,
        })
    }

    pub(crate) fn msg_variant(&self) -> &'static str {
        match self {
            PeerMessage::Routed(routed_msg) => routed_msg.body_variant(),
            _ => self.into(),
        }
    }

    pub(crate) fn is_client_message(&self) -> bool {
        match self {
            PeerMessage::Block(_)
            | PeerMessage::BlockHeaders(_)
            | PeerMessage::Challenge(_)
            | PeerMessage::EpochSyncFinalizationResponse(_)
            | PeerMessage::EpochSyncResponse(_)
            | PeerMessage::Transaction(_) => true,
            PeerMessage::Routed(r) => matches!(
                r.msg.body,
                RoutedMessageBody::BlockApproval(_)
                    | RoutedMessageBody::ForwardTx(_)
                    | RoutedMessageBody::PartialEncodedChunkForward(_)
                    | RoutedMessageBody::PartialEncodedChunkRequest(_)
                    | RoutedMessageBody::PartialEncodedChunkResponse(_)
                    | RoutedMessageBody::StateResponse(_)
                    | RoutedMessageBody::VersionedPartialEncodedChunk(_)
                    | RoutedMessageBody::VersionedStateResponse(_)
            ),
            _ => false,
        }
    }

    pub(crate) fn is_view_client_message(&self) -> bool {
        match self {
            PeerMessage::BlockHeadersRequest(_)
            | PeerMessage::BlockRequest(_)
            | PeerMessage::EpochSyncFinalizationRequest(_)
            | PeerMessage::EpochSyncRequest(_) => true,
            PeerMessage::Routed(r) => matches!(
                r.msg.body,
                RoutedMessageBody::ReceiptOutcomeRequest(_)
                    | RoutedMessageBody::StateRequestHeader(_, _)
                    | RoutedMessageBody::StateRequestPart(_, _, _)
                    | RoutedMessageBody::TxStatusRequest(_, _)
                    | RoutedMessageBody::TxStatusResponse(_)
            ),
            _ => false,
        }
    }
}

// TODO(#1313): Use Box
#[derive(
    borsh::BorshSerialize, borsh::BorshDeserialize, PartialEq, Eq, Clone, strum::IntoStaticStr,
)]
pub enum RoutedMessageBody {
    BlockApproval(Approval),
    ForwardTx(SignedTransaction),

    TxStatusRequest(AccountId, CryptoHash),
    TxStatusResponse(FinalExecutionOutcomeView),

    /// Not used, but needed for borsh backward compatibility.
    _UnusedQueryRequest,
    /// Not used, but needed for borsh backward compatibility.
    _UnusedQueryResponse,

    /// Not used any longer and ignored when received.
    ///
    /// We’ve been still sending those messages at protocol version 56 so we
    /// need to wait until 59 before we can remove the variant completely.
    /// Until then we need to be able to decode those messages (even though we
    /// will ignore them).
    ReceiptOutcomeRequest(CryptoHash),

    /// Not used, but needed to borsh backward compatibility.
    _UnusedReceiptOutcomeResponse,

    StateRequestHeader(ShardId, CryptoHash),
    StateRequestPart(ShardId, CryptoHash, u64),
    StateResponse(StateResponseInfoV1),
    PartialEncodedChunkRequest(PartialEncodedChunkRequestMsg),
    PartialEncodedChunkResponse(PartialEncodedChunkResponseMsg),
    PartialEncodedChunk(PartialEncodedChunkV1),
    /// Ping/Pong used for testing networking and routing.
    Ping(Ping),
    Pong(Pong),
    VersionedPartialEncodedChunk(PartialEncodedChunk),
    VersionedStateResponse(StateResponseInfo),
    PartialEncodedChunkForward(PartialEncodedChunkForwardMsg),
}

impl RoutedMessageBody {
    // Return whether this message is important.
    // In routing logics, we send important messages multiple times to minimize the risk that they are
    // lost
    pub fn is_important(&self) -> bool {
        match self {
            // Both BlockApproval and PartialEncodedChunk is essential for block production and
            // are only sent by the original node and if they are lost, the receiver node doesn't
            // know to request them.
            RoutedMessageBody::BlockApproval(_) | RoutedMessageBody::PartialEncodedChunk(_) => true,
            _ => false,
        }
    }
}

impl From<PartialEncodedChunkWithArcReceipts> for RoutedMessageBody {
    fn from(pec: PartialEncodedChunkWithArcReceipts) -> Self {
        if let ShardChunkHeader::V1(legacy_header) = pec.header {
            Self::PartialEncodedChunk(PartialEncodedChunkV1 {
                header: legacy_header,
                parts: pec.parts,
                receipts: pec.receipts.into_iter().map(|r| ReceiptProof::clone(&r)).collect(),
            })
        } else {
            Self::VersionedPartialEncodedChunk(pec.into())
        }
    }
}

impl fmt::Debug for RoutedMessageBody {
    fn fmt(&self, f: &mut fmt::Formatter<'_>) -> fmt::Result {
        match self {
            RoutedMessageBody::BlockApproval(approval) => write!(
                f,
                "Approval({}, {}, {:?})",
                approval.target_height, approval.account_id, approval.inner
            ),
            RoutedMessageBody::ForwardTx(tx) => write!(f, "tx {}", tx.get_hash()),
            RoutedMessageBody::TxStatusRequest(account_id, hash) => {
                write!(f, "TxStatusRequest({}, {})", account_id, hash)
            }
            RoutedMessageBody::TxStatusResponse(response) => {
                write!(f, "TxStatusResponse({})", response.transaction.hash)
            }
            RoutedMessageBody::_UnusedQueryRequest => write!(f, "QueryRequest"),
            RoutedMessageBody::_UnusedQueryResponse => write!(f, "QueryResponse"),
            RoutedMessageBody::ReceiptOutcomeRequest(hash) => write!(f, "ReceiptRequest({})", hash),
            RoutedMessageBody::_UnusedReceiptOutcomeResponse => write!(f, "ReceiptResponse"),
            RoutedMessageBody::StateRequestHeader(shard_id, sync_hash) => {
                write!(f, "StateRequestHeader({}, {})", shard_id, sync_hash)
            }
            RoutedMessageBody::StateRequestPart(shard_id, sync_hash, part_id) => {
                write!(f, "StateRequestPart({}, {}, {})", shard_id, sync_hash, part_id)
            }
            RoutedMessageBody::StateResponse(response) => {
                write!(f, "StateResponse({}, {})", response.shard_id, response.sync_hash)
            }
            RoutedMessageBody::PartialEncodedChunkRequest(request) => {
                write!(f, "PartialChunkRequest({:?}, {:?})", request.chunk_hash, request.part_ords)
            }
            RoutedMessageBody::PartialEncodedChunkResponse(response) => write!(
                f,
                "PartialChunkResponse({:?}, {:?})",
                response.chunk_hash,
                response.parts.iter().map(|p| p.part_ord).collect::<Vec<_>>()
            ),
            RoutedMessageBody::PartialEncodedChunk(chunk) => {
                write!(f, "PartialChunk({:?})", chunk.header.hash)
            }
            RoutedMessageBody::VersionedPartialEncodedChunk(_) => {
                write!(f, "VersionedPartialChunk(?)")
            }
            RoutedMessageBody::VersionedStateResponse(response) => write!(
                f,
                "VersionedStateResponse({}, {})",
                response.shard_id(),
                response.sync_hash()
            ),
            RoutedMessageBody::PartialEncodedChunkForward(forward) => write!(
                f,
                "PartialChunkForward({:?}, {:?})",
                forward.chunk_hash,
                forward.parts.iter().map(|p| p.part_ord).collect::<Vec<_>>(),
            ),
            RoutedMessageBody::Ping(_) => write!(f, "Ping"),
            RoutedMessageBody::Pong(_) => write!(f, "Pong"),
        }
    }
}

/// RoutedMessage represent a package that will travel the network towards a specific peer id.
/// It contains the peer_id and signature from the original sender. Every intermediate peer in the
/// route must verify that this signature is valid otherwise previous sender of this package should
/// be banned. If the final receiver of this package finds that the body is invalid the original
/// sender of the package should be banned instead.
/// If target is hash, it is a message that should be routed back using the same path used to route
/// the request in first place. It is the hash of the request message.
#[cfg_attr(feature = "deepsize_feature", derive(deepsize::DeepSizeOf))]
#[derive(borsh::BorshSerialize, borsh::BorshDeserialize, PartialEq, Eq, Clone, Debug)]
pub struct RoutedMessage {
    /// Peer id which is directed this message.
    /// If `target` is hash, this a message should be routed back.
    pub target: PeerIdOrHash,
    /// Original sender of this message
    pub author: PeerId,
    /// Signature from the author of the message. If this signature is invalid we should ban
    /// last sender of this message. If the message is invalid we should ben author of the message.
    pub signature: Signature,
    /// Time to live for this message. After passing through some hop this number should be
    /// decreased by 1. If this number is 0, drop this message.
    pub ttl: u8,
    /// Message
    pub body: RoutedMessageBody,
}

#[derive(PartialEq, Eq, Clone, Debug)]
pub struct RoutedMessageV2 {
    /// Message
    pub msg: RoutedMessage,
    /// The time the Routed message was created by `author`.
    pub created_at: Option<time::Utc>,
}

impl std::ops::Deref for RoutedMessageV2 {
    type Target = RoutedMessage;

    fn deref(&self) -> &Self::Target {
        &self.msg
    }
}

impl std::ops::DerefMut for RoutedMessageV2 {
    fn deref_mut(&mut self) -> &mut Self::Target {
        &mut self.msg
    }
}

#[derive(borsh::BorshSerialize, PartialEq, Eq, Clone, Debug)]
struct RoutedMessageNoSignature<'a> {
    target: &'a PeerIdOrHash,
    author: &'a PeerId,
    body: &'a RoutedMessageBody,
}

impl RoutedMessage {
    pub fn build_hash(
        target: &PeerIdOrHash,
        source: &PeerId,
        body: &RoutedMessageBody,
    ) -> CryptoHash {
        CryptoHash::hash_borsh(&RoutedMessageNoSignature { target, author: source, body })
    }

    pub fn hash(&self) -> CryptoHash {
        RoutedMessage::build_hash(&self.target, &self.author, &self.body)
    }

    pub fn verify(&self) -> bool {
        self.signature.verify(self.hash().as_ref(), self.author.public_key())
    }

    pub fn expect_response(&self) -> bool {
        matches!(
            self.body,
            RoutedMessageBody::Ping(_)
                | RoutedMessageBody::TxStatusRequest(_, _)
                | RoutedMessageBody::StateRequestHeader(_, _)
                | RoutedMessageBody::StateRequestPart(_, _, _)
                | RoutedMessageBody::PartialEncodedChunkRequest(_)
                | RoutedMessageBody::ReceiptOutcomeRequest(_)
        )
    }

    /// Return true if ttl is positive after decreasing ttl by one, false otherwise.
    pub fn decrease_ttl(&mut self) -> bool {
        self.ttl = self.ttl.saturating_sub(1);
        self.ttl > 0
    }

    pub fn body_variant(&self) -> &'static str {
        (&self.body).into()
    }
}

#[derive(borsh::BorshSerialize, borsh::BorshDeserialize, PartialEq, Eq, Clone, Debug, Hash)]
pub enum PeerIdOrHash {
    PeerId(PeerId),
    Hash(CryptoHash),
}

/// Message for chunk part owners to forward their parts to validators tracking that shard.
/// This reduces the number of requests a node tracking a shard needs to send to obtain enough
/// parts to reconstruct the message (in the best case no such requests are needed).
#[derive(Clone, Debug, Eq, PartialEq, borsh::BorshSerialize, borsh::BorshDeserialize)]
pub struct PartialEncodedChunkForwardMsg {
    pub chunk_hash: ChunkHash,
    pub inner_header_hash: CryptoHash,
    pub merkle_root: CryptoHash,
    pub signature: Signature,
    pub prev_block_hash: CryptoHash,
    pub height_created: BlockHeight,
    pub shard_id: ShardId,
    pub parts: Vec<PartialEncodedChunkPart>,
}

/// Test code that someone become part of our protocol?
#[cfg_attr(feature = "deepsize_feature", derive(deepsize::DeepSizeOf))]
#[derive(borsh::BorshSerialize, borsh::BorshDeserialize, PartialEq, Eq, Clone, Debug, Hash)]
pub struct Ping {
    pub nonce: u64,
    pub source: PeerId,
}

/// Test code that someone become part of our protocol?
#[derive(borsh::BorshSerialize, borsh::BorshDeserialize, PartialEq, Eq, Clone, Debug, Hash)]
pub struct Pong {
    pub nonce: u64,
    pub source: PeerId,
}

impl PartialEncodedChunkForwardMsg {
    pub fn from_header_and_parts(
        header: &ShardChunkHeader,
        parts: Vec<PartialEncodedChunkPart>,
    ) -> Self {
        Self {
            chunk_hash: header.chunk_hash(),
            inner_header_hash: header.inner_header_hash(),
            merkle_root: header.encoded_merkle_root(),
            signature: header.signature().clone(),
            prev_block_hash: header.prev_block_hash().clone(),
            height_created: header.height_created(),
            shard_id: header.shard_id(),
            parts,
        }
    }

    pub fn is_valid_hash(&self) -> bool {
        let correct_hash = combine_hash(&self.inner_header_hash, &self.merkle_root);
        ChunkHash(correct_hash) == self.chunk_hash
    }
}

#[derive(Clone, Debug, Eq, PartialEq, borsh::BorshSerialize, borsh::BorshDeserialize)]
pub struct PartialEncodedChunkRequestMsg {
    pub chunk_hash: ChunkHash,
    pub part_ords: Vec<u64>,
    pub tracking_shards: HashSet<ShardId>,
}

#[derive(Clone, Debug, Eq, PartialEq, borsh::BorshSerialize, borsh::BorshDeserialize)]
pub struct PartialEncodedChunkResponseMsg {
    pub chunk_hash: ChunkHash,
    pub parts: Vec<PartialEncodedChunkPart>,
    pub receipts: Vec<ReceiptProof>,
}

#[derive(PartialEq, Eq, Clone, Debug, borsh::BorshSerialize, borsh::BorshDeserialize)]
pub struct StateResponseInfoV1 {
    pub shard_id: ShardId,
    pub sync_hash: CryptoHash,
    pub state_response: ShardStateSyncResponseV1,
}

#[derive(PartialEq, Eq, Clone, Debug, borsh::BorshSerialize, borsh::BorshDeserialize)]
pub struct StateResponseInfoV2 {
    pub shard_id: ShardId,
    pub sync_hash: CryptoHash,
    pub state_response: ShardStateSyncResponse,
}

#[derive(PartialEq, Eq, Clone, Debug, borsh::BorshSerialize, borsh::BorshDeserialize)]
pub enum StateResponseInfo {
    V1(StateResponseInfoV1),
    V2(StateResponseInfoV2),
}

impl StateResponseInfo {
    pub fn shard_id(&self) -> ShardId {
        match self {
            Self::V1(info) => info.shard_id,
            Self::V2(info) => info.shard_id,
        }
    }

    pub fn sync_hash(&self) -> CryptoHash {
        match self {
            Self::V1(info) => info.sync_hash,
            Self::V2(info) => info.sync_hash,
        }
    }

    pub fn take_state_response(self) -> ShardStateSyncResponse {
        match self {
            Self::V1(info) => ShardStateSyncResponse::V1(info.state_response),
            Self::V2(info) => info.state_response,
        }
    }
}

#[derive(
    Debug,
    Clone,
    PartialEq,
    Eq,
    borsh::BorshSerialize,
    borsh::BorshDeserialize,
    Hash,
    serde::Serialize,
)]
pub enum AccountOrPeerIdOrHash {
    AccountId(AccountId),
    PeerId(PeerId),
    Hash(CryptoHash),
}

pub struct RawRoutedMessage {
    pub target: AccountOrPeerIdOrHash,
    pub body: RoutedMessageBody,
}

impl RawRoutedMessage {
    /// Add signature to the message.
    /// Panics if the target is an AccountId instead of a PeerId.
    pub fn sign(
        self,
        node_key: &near_crypto::SecretKey,
        routed_message_ttl: u8,
        now: Option<time::Utc>,
    ) -> RoutedMessageV2 {
        let author = PeerId::new(node_key.public_key());
        let target = self.target.peer_id_or_hash().unwrap();
        let hash = RoutedMessage::build_hash(&target, &author, &self.body);
        let signature = node_key.sign(hash.as_ref());
        RoutedMessageV2 {
            msg: RoutedMessage {
                target,
                author,
                signature,
                ttl: routed_message_ttl,
                body: self.body,
            },
            created_at: now,
        }
    }
}<|MERGE_RESOLUTION|>--- conflicted
+++ resolved
@@ -29,20 +29,15 @@
 use near_primitives::merkle::combine_hash;
 use near_primitives::network::{AnnounceAccount, PeerId};
 use near_primitives::sharding::{
-    ChunkHash, PartialEncodedChunk, PartialEncodedChunkPart, PartialEncodedChunkV1,
-    PartialEncodedChunkWithArcReceipts, ReceiptProof, ShardChunkHeader,
+    ChunkHash, PartialEncodedChunk, PartialEncodedChunkPart, ReceiptProof, ShardChunkHeader,
 };
 use near_primitives::syncing::{EpochSyncFinalizationResponse, EpochSyncResponse};
 use near_primitives::syncing::{ShardStateSyncResponse, ShardStateSyncResponseV1};
 use near_primitives::transaction::SignedTransaction;
 use near_primitives::types::{AccountId, EpochId};
-<<<<<<< HEAD
 use near_primitives::types::{BlockHeight, ShardId};
 use near_primitives::validator_signer::ValidatorSigner;
 use near_primitives::views::FinalExecutionOutcomeView;
-=======
-use near_primitives::validator_signer::ValidatorSigner;
->>>>>>> 8c2a3795
 use protobuf::Message as _;
 use std::collections::HashSet;
 use std::fmt;
@@ -398,7 +393,7 @@
     StateResponse(StateResponseInfoV1),
     PartialEncodedChunkRequest(PartialEncodedChunkRequestMsg),
     PartialEncodedChunkResponse(PartialEncodedChunkResponseMsg),
-    PartialEncodedChunk(PartialEncodedChunkV1),
+    _UnusedPartialEncodedChunk,
     /// Ping/Pong used for testing networking and routing.
     Ping(Ping),
     Pong(Pong),
@@ -413,25 +408,12 @@
     // lost
     pub fn is_important(&self) -> bool {
         match self {
-            // Both BlockApproval and PartialEncodedChunk is essential for block production and
+            // Both BlockApproval and VersionedPartialEncodedChunk is essential for block production and
             // are only sent by the original node and if they are lost, the receiver node doesn't
             // know to request them.
-            RoutedMessageBody::BlockApproval(_) | RoutedMessageBody::PartialEncodedChunk(_) => true,
+            RoutedMessageBody::BlockApproval(_)
+            | RoutedMessageBody::VersionedPartialEncodedChunk(_) => true,
             _ => false,
-        }
-    }
-}
-
-impl From<PartialEncodedChunkWithArcReceipts> for RoutedMessageBody {
-    fn from(pec: PartialEncodedChunkWithArcReceipts) -> Self {
-        if let ShardChunkHeader::V1(legacy_header) = pec.header {
-            Self::PartialEncodedChunk(PartialEncodedChunkV1 {
-                header: legacy_header,
-                parts: pec.parts,
-                receipts: pec.receipts.into_iter().map(|r| ReceiptProof::clone(&r)).collect(),
-            })
-        } else {
-            Self::VersionedPartialEncodedChunk(pec.into())
         }
     }
 }
@@ -473,11 +455,9 @@
                 response.chunk_hash,
                 response.parts.iter().map(|p| p.part_ord).collect::<Vec<_>>()
             ),
-            RoutedMessageBody::PartialEncodedChunk(chunk) => {
-                write!(f, "PartialChunk({:?})", chunk.header.hash)
-            }
+            RoutedMessageBody::_UnusedPartialEncodedChunk => write!(f, "PartiaEncodedChunk"),
             RoutedMessageBody::VersionedPartialEncodedChunk(_) => {
-                write!(f, "VersionedPartialChunk(?)")
+                write!(f, "VersionedPartialEncodedChunk(?)")
             }
             RoutedMessageBody::VersionedStateResponse(response) => write!(
                 f,
