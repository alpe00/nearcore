use crate::accounts_data;
use crate::concurrency::atomic_cell::AtomicCell;
use crate::concurrency::demux;
use crate::concurrency::rate;
use crate::network_protocol::{
<<<<<<< HEAD
    Edge, EdgeState, Encoding, OwnedAccount, ParsePeerMessageError, PartialEdgeInfo,
    PeerChainInfoV2, PeerIdOrHash, PeerInfo, RoutedMessageBody, RoutingTableUpdate,
    SyncAccountsData,
=======
    Edge, EdgeState, Encoding, ParsePeerMessageError, PartialEdgeInfo, PeerChainInfoV2, PeerInfo,
    RawRoutedMessage, RoutedMessageBody, RoutingTableUpdate, SyncAccountsData,
>>>>>>> 864cc29a
};
use crate::peer::stream;
use crate::peer::stream::Scope;
use crate::peer::tracker::Tracker;
use crate::peer_manager::connection;
use crate::peer_manager::network_state::NetworkState;
use crate::peer_manager::peer_manager_actor::Event;
use crate::private_actix::{
    PeerToManagerMsg, PeerToManagerMsgResp, PeersRequest, PeersResponse, RegisterPeer,
    RegisterPeerError, RegisterPeerResponse, SendMessage,
};
use crate::routing::edge::verify_nonce;
use crate::stats::metrics;
use crate::tcp;
use crate::time;
<<<<<<< HEAD
use crate::types::{Handshake, HandshakeFailureReason, PeerMessage, PeerType, ReasonForBan};
=======
use crate::types::{
    Ban, Handshake, HandshakeFailureReason, PeerIdOrHash, PeerMessage, PeerType, ReasonForBan,
};
>>>>>>> 864cc29a
use actix::fut::future::wrap_future;
use actix::{Actor as _, ActorContext as _, ActorFutureExt as _, AsyncContext as _};
use lru::LruCache;
use near_crypto::Signature;
<<<<<<< HEAD
use near_o11y::{log_assert, OpenTelemetrySpanExt, WithSpanContext};
=======
use near_o11y::{handler_span, OpenTelemetrySpanExt};
use near_o11y::{log_assert, WithSpanContext};
>>>>>>> 864cc29a
use near_performance_metrics_macros::perf;
use near_primitives::hash::CryptoHash;
use near_primitives::logging;
use near_primitives::network::{AnnounceAccount, PeerId};
use near_primitives::types::EpochId;
use near_primitives::utils::DisplayOption;
use near_primitives::version::{
    ProtocolVersion, PEER_MIN_ALLOWED_PROTOCOL_VERSION, PROTOCOL_VERSION,
};
use parking_lot::Mutex;
use std::fmt::Debug;
use std::io;
use std::net::SocketAddr;
use std::sync::atomic::{AtomicU64, Ordering};
use std::sync::Arc;

/// Maximum number of messages per minute from single peer.
// TODO(#5453): current limit is way to high due to us sending lots of messages during sync.
const MAX_PEER_MSG_PER_MIN: usize = usize::MAX;
/// How often to request peers from active peers.
const REQUEST_PEERS_INTERVAL: time::Duration = time::Duration::seconds(60);

/// Maximal allowed UTC clock skew between this node and the peer.
const MAX_CLOCK_SKEW: time::Duration = time::Duration::minutes(30);

/// Maximum size of network message in encoded format.
/// We encode length as `u32`, and therefore maximum size can't be larger than `u32::MAX`.
const NETWORK_MESSAGE_MAX_SIZE_BYTES: usize = 512 * bytesize::MIB as usize;

/// Maximum number of transaction messages we will accept between block messages.
/// The purpose of this constant is to ensure we do not spend too much time deserializing and
/// dispatching transactions when we should be focusing on consensus-related messages.
const MAX_TRANSACTIONS_PER_BLOCK_MESSAGE: usize = 1000;
/// Limit cache size of 1000 messages
const ROUTED_MESSAGE_CACHE_SIZE: usize = 1000;
/// Duplicated messages will be dropped if routed through the same peer multiple times.
const DROP_DUPLICATED_MESSAGES_PERIOD: time::Duration = time::Duration::milliseconds(50);

#[derive(Debug, Clone, PartialEq, Eq)]
pub struct ConnectionClosedEvent {
    pub(crate) stream_id: tcp::StreamId,
    pub(crate) reason: ClosingReason,
}

#[derive(Debug, Clone, PartialEq, Eq)]
pub struct HandshakeStartedEvent {
    pub(crate) stream_id: tcp::StreamId,
}

#[derive(Debug, Clone, PartialEq, Eq)]
pub struct HandshakeCompletedEvent {
    pub(crate) stream_id: tcp::StreamId,
    pub(crate) edge: Edge,
    pub(crate) tier: tcp::Tier,
}

#[derive(thiserror::Error, Clone, PartialEq, Eq, Debug)]
pub(crate) enum ClosingReason {
    #[error("too many inbound connections in connecting state")]
    TooManyInbound,
    #[error("outbound not allowed: {0}")]
    OutboundNotAllowed(connection::PoolError),

    #[error("peer banned: {0:?}")]
    Ban(ReasonForBan),
    #[error("handshake failed")]
    HandshakeFailed,
    #[error("rejected by PeerManager: {0:?}")]
    RejectedByPeerManager(RegisterPeerError),
    #[error("stream error")]
    StreamError,
    #[error("disallowed message")]
    DisallowedMessage,
    #[error("PeerManager requested to close the connection")]
    PeerManager,
    #[error("Received DisconnectMessage from peer")]
    DisconnectMessage,
    #[error("Peer clock skew exceeded {MAX_CLOCK_SKEW}")]
    TooLargeClockSkew,
}

pub(crate) struct PeerActor {
    clock: time::Clock,

    /// Shared state of the network module.
    network_state: Arc<NetworkState>,
    /// This node's id and address (either listening or socket address).
    my_node_info: PeerInfo,

    /// TEST-ONLY
    stream_id: crate::tcp::StreamId,
    /// Peer address from connection.
    peer_addr: SocketAddr,
    /// Peer type.
    peer_type: PeerType,

    /// Framed wrapper to send messages through the TCP connection.
    framed: stream::FramedWriter<PeerActor>,

    /// Tracker for requests and responses.
    tracker: Arc<Mutex<Tracker>>,
    /// Network bandwidth stats.
    stats: Arc<connection::Stats>,
    /// Cache of recently routed messages, this allows us to drop duplicates
    routed_message_cache: LruCache<(PeerId, PeerIdOrHash, Signature), time::Instant>,
    /// Whether we detected support for protocol buffers during handshake.
    protocol_buffers_supported: bool,
    /// Whether the PeerActor should skip protobuf support detection and use
    /// a given encoding right away.
    force_encoding: Option<Encoding>,

    /// Peer status.
    peer_status: PeerStatus,
    closing_reason: Option<ClosingReason>,
    /// Peer id and info. Present when Ready,
    /// or (for outbound only) when Connecting.
    // TODO: move it to ConnectingStatus::Outbound.
    // When ready, use connection.peer_info instead.
    peer_info: DisplayOption<PeerInfo>,
}

impl Debug for PeerActor {
    fn fmt(&self, f: &mut std::fmt::Formatter<'_>) -> Result<(), std::fmt::Error> {
        write!(f, "{:?}", self.my_node_info)
    }
}

#[derive(Clone, Debug)]
struct HandshakeSpec {
    /// ID of the peer on the other side of the connection.
    peer_id: PeerId,
    tier: tcp::Tier,
    protocol_version: ProtocolVersion,
    partial_edge_info: PartialEdgeInfo,
}

type HandshakeSignalSender = tokio::sync::oneshot::Sender<std::convert::Infallible>;
pub type HandshakeSignal = tokio::sync::oneshot::Receiver<std::convert::Infallible>;

impl PeerActor {
    /// Spawns a PeerActor on a separate actix::Arbiter and awaits for the 
    /// handshake to succeed/fail. The actual result is not returned because
    /// actix makes everything complicated.
    pub(crate) async fn spawn_and_handshake(
        clock: time::Clock,
        stream: tcp::Stream,
        force_encoding: Option<Encoding>,
        network_state: Arc<NetworkState>,
    ) -> anyhow::Result<actix::Addr<Self>> {
        let (addr,handshake_signal) = Self::spawn(clock,stream,force_encoding,network_state)?;
        // This is a receiver of Infallible, so it only completes when the channel is closed.
        handshake_signal.await.err().unwrap();
        Ok(addr)
    }

    pub(crate) fn spawn(
        clock: time::Clock,
        stream: tcp::Stream,
        force_encoding: Option<Encoding>,
        network_state: Arc<NetworkState>,
    ) -> anyhow::Result<(actix::Addr<Self>,HandshakeSignal)> {
        let stream_id = stream.id();
        match Self::spawn_inner(clock, stream, force_encoding, network_state.clone()) {
            Ok(it) => Ok(it),
            Err(reason) => {
                network_state.config.event_sink.push(Event::ConnectionClosed(
                    ConnectionClosedEvent { stream_id, reason: reason.clone() },
                ));
                Err(reason.into())
            }
        }
    }

    fn spawn_inner(
        clock: time::Clock,
        stream: tcp::Stream,
        force_encoding: Option<Encoding>,
        network_state: Arc<NetworkState>,
    ) -> Result<(actix::Addr<Self>,HandshakeSignal),ClosingReason> {
        let connecting_status = match &stream.type_ {
            tcp::StreamType::Inbound => ConnectingStatus::Inbound(
                network_state
                    .inbound_handshake_permits
                    .clone()
                    .try_acquire_owned()
                    .map_err(|_| ClosingReason::TooManyInbound)?,
            ),
            tcp::StreamType::Outbound { tier, peer_id } => ConnectingStatus::Outbound {
                _permit: match tier {
                    tcp::Tier::T1 => network_state
                        .tier1
                        .start_outbound(peer_id.clone())
                        .map_err(ClosingReason::OutboundNotAllowed)?,
                    tcp::Tier::T2 => {
                        // A loop connection is not allowed on TIER2
                        // (it is allowed on TIER1 to verify node's public IP).
                        // TODO(gprusak): try to make this more consistent.
                        if peer_id == &network_state.config.node_id() {
                            return Err(ClosingReason::OutboundNotAllowed(
                                connection::PoolError::UnexpectedLoopConnection,
                            ));
                        }
                        network_state
                            .tier2
                            .start_outbound(peer_id.clone())
                            .map_err(ClosingReason::OutboundNotAllowed)?
                    }
                },
                handshake_spec: HandshakeSpec {
                    partial_edge_info: network_state.propose_edge(peer_id, None),
                    protocol_version: PROTOCOL_VERSION,
                    tier: *tier,
                    peer_id: peer_id.clone(),
                },
            },
        };
        // Override force_encoding for outbound Tier1 connections,
        // since Tier1Handshake is supported only with proto encoding.
        let force_encoding = match &stream.type_ {
            tcp::StreamType::Outbound { tier, .. } if tier == &tcp::Tier::T1 => {
                Some(Encoding::Proto)
            }
            _ => force_encoding,
        };
        let my_node_info = PeerInfo {
            id: network_state.config.node_id(),
            addr: network_state.config.node_addr.clone(),
            account_id: network_state.config.validator.as_ref().map(|v| v.account_id()),
        };
        let (send,recv) = tokio::sync::oneshot::channel();
        // Start PeerActor on separate thread.
        Ok((Self::start_in_arbiter(&actix::Arbiter::new().handle(), move |ctx| {
            let stream_id = stream.id();
            let peer_addr = stream.peer_addr;
            let stream_type = stream.type_.clone();
            let scope = Scope { arbiter: actix::Arbiter::current(), addr: ctx.address() };
            let stats = Arc::new(connection::Stats::default());
            let (writer, mut reader) = stream::FramedWriter::spawn(&scope, stream, stats.clone());

            scope.arbiter.spawn({
                let clock = clock.clone();
                let network_state = network_state.clone();
                async move {
                    let tier2_limiter = rate::Limiter::new(
                        &clock,
                        rate::Limit {
                            qps: NETWORK_MESSAGE_MAX_SIZE_BYTES as f64,
                            burst: NETWORK_MESSAGE_MAX_SIZE_BYTES as u64,
                        },
                    );
                    let mut conn = None;
                    loop {
                        if conn.is_none() {
                            conn = scope.addr.send(GetConnection).await.ok().flatten();
                        }
                        let limiter = match &conn {
                            Some(conn) if conn.tier == tcp::Tier::T1 => {
                                &network_state.tier1_recv_limiter
                            }
                            _ => &tier2_limiter,
                        };
                        match reader.recv(&clock, limiter).await {
                            Ok(frame) => {
                                if let Err(err) = scope.addr.send(frame).await {
                                    tracing::debug!("err: {err:?}");
                                    return;
                                }
                            }
                            Err(err) => {
                                scope.addr.do_send(stream::Error::Recv(err));
                                return;
                            }
                        }
                    }
                }
            });
            Self {
                closing_reason: None,

                clock,
                my_node_info,
                stream_id,
                peer_addr,
                peer_type: match &stream_type {
                    tcp::StreamType::Inbound => PeerType::Inbound,
                    tcp::StreamType::Outbound { .. } => PeerType::Outbound,
                },
                peer_status: PeerStatus::Connecting(send,connecting_status),
                framed: writer,
                tracker: Default::default(),
                stats,
                routed_message_cache: LruCache::new(ROUTED_MESSAGE_CACHE_SIZE),
                protocol_buffers_supported: false,
                force_encoding,
                peer_info: match &stream_type {
                    tcp::StreamType::Inbound => None,
                    tcp::StreamType::Outbound { peer_id, .. } => Some(PeerInfo {
                        id: peer_id.clone(),
                        addr: Some(peer_addr),
                        account_id: None,
                    }),
                }
                .into(),
                network_state,
            }
        }),recv))
    }

    // Determines the encoding to use for communication with the peer.
    // It can be None while Handshake with the peer has not been finished yet.
    // In case it is None, both encodings are attempted for parsing, and each message
    // is sent twice.
    fn encoding(&self) -> Option<Encoding> {
        if self.force_encoding.is_some() {
            return self.force_encoding;
        }
        if self.protocol_buffers_supported {
            return Some(Encoding::Proto);
        }
        match self.peer_status {
            PeerStatus::Connecting { .. } => None,
            PeerStatus::Ready { .. } => Some(Encoding::Borsh),
        }
    }

    fn parse_message(&mut self, msg: &[u8]) -> Result<PeerMessage, ParsePeerMessageError> {
        let _span = tracing::trace_span!(target: "network", "parse_message").entered();
        if let Some(e) = self.encoding() {
            return PeerMessage::deserialize(e, msg);
        }
        if let Ok(msg) = PeerMessage::deserialize(Encoding::Proto, msg) {
            self.protocol_buffers_supported = true;
            return Ok(msg);
        }
        return PeerMessage::deserialize(Encoding::Borsh, msg);
    }

    fn send_message_or_log(&self, msg: &PeerMessage) {
        self.send_message(msg);
    }

    fn send_message(&self, msg: &PeerMessage) {
        if let (PeerStatus::Ready(conn), PeerMessage::PeersRequest) = (&self.peer_status, msg) {
            conn.last_time_peer_requested.store(Some(self.clock.now()));
        }
        if let Some(enc) = self.encoding() {
            return self.send_message_with_encoding(msg, enc);
        }
        self.send_message_with_encoding(msg, Encoding::Proto);
        self.send_message_with_encoding(msg, Encoding::Borsh);
    }

    fn send_message_with_encoding(&self, msg: &PeerMessage, enc: Encoding) {
        if let PeerStatus::Ready(conn) = &self.peer_status {
            if !conn.tier.is_allowed(msg) {
                panic!(
                    "trying to send {} message over {:?} connection.",
                    msg.msg_variant(),
                    conn.tier
                )
            }
        }
        let msg_type: &str = msg.msg_variant();
        let _span = tracing::trace_span!(
            target: "network",
            "send_message_with_encoding",
            msg_type= msg.msg_variant())
        .entered();
        // Skip sending block and headers if we received it or header from this peer.
        // Record block requests in tracker.
        match msg {
            PeerMessage::Block(b) if self.tracker.lock().has_received(b.hash()) => return,
            PeerMessage::BlockRequest(h) => self.tracker.lock().push_request(*h),
            _ => (),
        };

        let bytes = msg.serialize(enc);
        // TODO(gprusak): sending a too large message should probably be treated as a bug,
        // since dropping messages may lead to hard-to-debug high-level issues.
        if bytes.len() > NETWORK_MESSAGE_MAX_SIZE_BYTES {
            metrics::MessageDropped::InputTooLong.inc_unknown_msg();
            return;
        }
        self.tracker.lock().increment_sent(&self.clock, bytes.len() as u64);
        let bytes_len = bytes.len();
        tracing::trace!(target: "network", msg_len = bytes_len);
        self.framed.send(stream::Frame(bytes));
        metrics::PEER_DATA_SENT_BYTES.inc_by(bytes_len as u64);
        metrics::PEER_MESSAGE_SENT_BY_TYPE_TOTAL.with_label_values(&[msg_type]).inc();
        metrics::PEER_MESSAGE_SENT_BY_TYPE_BYTES
            .with_label_values(&[msg_type])
            .inc_by(bytes_len as u64);
    }

    fn send_handshake(&self, spec: HandshakeSpec) {
        let chain_info = self.network_state.chain_info.load();
        let handshake = Handshake {
            protocol_version: spec.protocol_version,
            oldest_supported_version: PEER_MIN_ALLOWED_PROTOCOL_VERSION,
            sender_peer_id: self.network_state.config.node_id(),
            target_peer_id: spec.peer_id,
            sender_listen_port: self.network_state.config.node_addr.map(|a| a.port()),
            sender_chain_info: PeerChainInfoV2 {
                genesis_id: self.network_state.genesis_id.clone(),
                height: chain_info.height,
                tracked_shards: chain_info.tracked_shards.clone(),
                archival: self.network_state.config.archive,
            },
            partial_edge_info: spec.partial_edge_info,
            owned_account: self.network_state.config.validator.as_ref().map(|vc| {
                OwnedAccount {
                    account_key: vc.signer.public_key().clone(),
                    peer_id: self.network_state.config.node_id(),
                    timestamp: self.clock.now_utc(),
                }
                .sign(vc.signer.as_ref())
            }),
        };
        let msg = match spec.tier {
            tcp::Tier::T1 => PeerMessage::Tier1Handshake(handshake),
            tcp::Tier::T2 => PeerMessage::Tier2Handshake(handshake),
        };
        self.send_message_or_log(&msg);
    }

    fn stop(&mut self, ctx: &mut actix::Context<PeerActor>, reason: ClosingReason) {
        // Only the first call to stop sets the closing_reason.
        if self.closing_reason.is_none() {
            self.closing_reason = Some(reason);
        }
        ctx.stop();
    }

    /// `PeerId` of the current node.
    fn my_node_id(&self) -> &PeerId {
        &self.my_node_info.id
    }

    fn other_peer_id(&self) -> Option<&PeerId> {
        self.peer_info.as_ref().as_ref().map(|peer_info| &peer_info.id)
    }

    /// Update stats when receiving msg
    fn update_stats_on_receiving_message(&mut self, msg_len: usize) {
        metrics::PEER_DATA_RECEIVED_BYTES.inc_by(msg_len as u64);
        metrics::PEER_MESSAGE_RECEIVED_TOTAL.inc();
        tracing::trace!(target: "network", msg_len);
        self.tracker.lock().increment_received(&self.clock, msg_len as u64);
    }

    fn process_handshake(
        &mut self,
        ctx: &mut <PeerActor as actix::Actor>::Context,
        tier: tcp::Tier,
        handshake: Handshake,
    ) {
        //tracing::debug!(target: "network", "{:?}: Received handshake {:?}", self.my_node_info.id, handshake);
        let cs = match &self.peer_status {
            PeerStatus::Connecting(_, it) => it,
            _ => panic!("process_handshake called in non-connecting state"),
        };
        match cs {
            ConnectingStatus::Outbound { handshake_spec: spec, .. } => {
                if handshake.protocol_version != spec.protocol_version {
                    tracing::warn!(target: "network", "Protocol version mismatch. Disconnecting peer {}", handshake.sender_peer_id);
                    self.stop(ctx, ClosingReason::HandshakeFailed);
                    return;
                }
                if handshake.sender_chain_info.genesis_id != self.network_state.genesis_id {
                    tracing::warn!(target: "network", "Genesis mismatch. Disconnecting peer {}", handshake.sender_peer_id);
                    self.stop(ctx, ClosingReason::HandshakeFailed);
                    return;
                }
                if handshake.sender_peer_id != spec.peer_id {
                    tracing::warn!(target: "network", "PeerId mismatch. Disconnecting peer {}", handshake.sender_peer_id);
                    self.stop(ctx, ClosingReason::HandshakeFailed);
                    return;
                }
                if tier != spec.tier {
                    tracing::warn!(target: "network", "Connection TIER mismatch. Disconnecting peer {}", handshake.sender_peer_id);
                    self.stop(ctx, ClosingReason::HandshakeFailed);
                    return;
                }
                if handshake.partial_edge_info.nonce != spec.partial_edge_info.nonce {
                    tracing::warn!(target: "network", "Nonce mismatch. Disconnecting peer {}", handshake.sender_peer_id);
                    self.stop(ctx, ClosingReason::HandshakeFailed);
                    return;
                }
            }
            ConnectingStatus::Inbound { .. } => {
                if PEER_MIN_ALLOWED_PROTOCOL_VERSION > handshake.protocol_version
                    || handshake.protocol_version > PROTOCOL_VERSION
                {
                    tracing::debug!(
                        target: "network",
                        version = handshake.protocol_version,
                        "Received connection from node with unsupported PROTOCOL_VERSION.");
                    self.send_message_or_log(&PeerMessage::HandshakeFailure(
                        self.my_node_info.clone(),
                        HandshakeFailureReason::ProtocolVersionMismatch {
                            version: PROTOCOL_VERSION,
                            oldest_supported_version: PEER_MIN_ALLOWED_PROTOCOL_VERSION,
                        },
                    ));
                    return;
                }
                let genesis_id = self.network_state.genesis_id.clone();
                if handshake.sender_chain_info.genesis_id != genesis_id {
                    tracing::debug!(target: "network", "Received connection from node with different genesis.");
                    self.send_message_or_log(&PeerMessage::HandshakeFailure(
                        self.my_node_info.clone(),
                        HandshakeFailureReason::GenesisMismatch(genesis_id),
                    ));
                    return;
                }
                if handshake.target_peer_id != self.my_node_info.id {
                    tracing::debug!(target: "network", "Received handshake from {:?} to {:?} but I am {:?}", handshake.sender_peer_id, handshake.target_peer_id, self.my_node_info.id);
                    self.send_message_or_log(&PeerMessage::HandshakeFailure(
                        self.my_node_info.clone(),
                        HandshakeFailureReason::InvalidTarget,
                    ));
                    return;
                }
                // Verify if nonce is sane.
                if let Err(err) = verify_nonce(&self.clock, handshake.partial_edge_info.nonce) {
                    tracing::debug!(target: "network", nonce=?handshake.partial_edge_info.nonce, my_node_id = ?self.my_node_id(), peer_id=?handshake.sender_peer_id, "bad nonce, disconnecting: {err}");
                    self.stop(ctx, ClosingReason::HandshakeFailed);
                    return;
                }
                // Check that the received nonce is greater than the current nonce of this connection.
                // If not (and this is an inbound connection) propose a new nonce.
                if let Some(last_edge) =
                    self.network_state.routing_table_view.get_local_edge(&handshake.sender_peer_id)
                {
                    if last_edge.nonce() >= handshake.partial_edge_info.nonce {
                        tracing::debug!(target: "network", "{:?}: Received too low nonce from peer {:?} sending evidence.", self.my_node_id(), self.peer_addr);
                        self.send_message_or_log(&PeerMessage::LastEdge(last_edge));
                        return;
                    }
                }
            }
        }

        // Verify that handshake.owned_account is valid.
        if let Some(owned_account) = &handshake.owned_account {
            if let Err(_) = owned_account.payload().verify(&owned_account.account_key) {
                self.stop(ctx, ClosingReason::Ban(ReasonForBan::InvalidSignature));
                return;
            }
            if owned_account.peer_id != handshake.sender_peer_id {
                self.stop(ctx, ClosingReason::HandshakeFailed);
                return;
            }
            if (owned_account.timestamp - self.clock.now_utc()).abs() >= MAX_CLOCK_SKEW {
                self.stop(ctx, ClosingReason::TooLargeClockSkew);
                return;
            }
        }

        // Verify that the received partial edge is valid.
        // WARNING: signature is verified against the 2nd argument.
        if !Edge::partial_verify(
            &self.my_node_id(),
            &handshake.sender_peer_id,
            &handshake.partial_edge_info,
        ) {
            tracing::warn!(target: "network", "partial edge with invalid signature, disconnecting");
            self.stop(ctx, ClosingReason::Ban(ReasonForBan::InvalidSignature));
            return;
        }

        // Merge partial edges.
        let nonce = handshake.partial_edge_info.nonce;
        let partial_edge_info = match cs {
            ConnectingStatus::Outbound { handshake_spec, .. } => {
                handshake_spec.partial_edge_info.clone()
            }
            ConnectingStatus::Inbound { .. } => {
                self.network_state.propose_edge(&handshake.sender_peer_id, Some(nonce))
            }
        };
        let edge = Edge::new(
            self.my_node_id().clone(),
            handshake.sender_peer_id.clone(),
            nonce,
            partial_edge_info.signature.clone(),
            handshake.partial_edge_info.signature.clone(),
        );
        debug_assert!(edge.verify());

        // TODO(gprusak): not enabling a port for listening is also a valid setup.
        // In that case peer_info.addr should be None (same as now), however
        // we still should do the check against the PeerStore::blacklist.
        // Currently PeerManager is rejecting connections with peer_info.addr == None
        // preemptively.
        let peer_info = PeerInfo {
            id: handshake.sender_peer_id.clone(),
            addr: handshake
                .sender_listen_port
                .map(|port| SocketAddr::new(self.peer_addr.ip(), port)),
            account_id: None,
        };

        let now = self.clock.now();
        let conn = Arc::new(connection::Connection {
            tier,
            addr: ctx.address(),
            peer_info: peer_info.clone(),
            initial_chain_info: handshake.sender_chain_info.clone(),
            chain_height: AtomicU64::new(handshake.sender_chain_info.height),
            edge,
            owned_account: handshake.owned_account.clone(),
            peer_type: self.peer_type,
            stats: self.stats.clone(),
            _peer_connections_metric: metrics::PEER_CONNECTIONS.new_point(&metrics::Connection {
                type_: self.peer_type,
                encoding: self.encoding(),
            }),
            last_time_peer_requested: AtomicCell::new(None),
            last_time_received_message: AtomicCell::new(now),
            established_time: now,
            send_accounts_data_demux: demux::Demux::new(
                self.network_state.config.accounts_data_broadcast_rate_limit,
            ),
        });

        let tracker = self.tracker.clone();
        let clock = self.clock.clone();

        let mut interval =
            tokio::time::interval(self.network_state.config.peer_stats_period.try_into().unwrap());
        interval.set_missed_tick_behavior(tokio::time::MissedTickBehavior::Skip);
        ctx.spawn({
            let conn = conn.clone();
            wrap_future(async move {
                loop {
                    interval.tick().await;
                    let sent = tracker.lock().sent_bytes.minute_stats(&clock);
                    let received = tracker.lock().received_bytes.minute_stats(&clock);
                    conn.stats
                        .received_bytes_per_sec
                        .store(received.bytes_per_min / 60, Ordering::Relaxed);
                    conn.stats.sent_bytes_per_sec.store(sent.bytes_per_min / 60, Ordering::Relaxed);
                    // Whether the peer is considered abusive due to sending too many messages.
                    // I am allowing this for now because I assume `MAX_PEER_MSG_PER_MIN` will
                    // some day be less than `u64::MAX`.
                    let is_abusive = received.count_per_min > MAX_PEER_MSG_PER_MIN
                        || sent.count_per_min > MAX_PEER_MSG_PER_MIN;
                    if is_abusive {
                        tracing::trace!(
                        target: "network",
                        peer_id = ?conn.peer_info.id,
                        sent = sent.count_per_min,
                        recv = received.count_per_min,
                        "Banning peer for abuse");
                        // TODO(MarX, #1586): Ban peer if we found them abusive. Fix issue with heavy
                        //  network traffic that flags honest peers.
                        // Send ban signal to peer instance. It should send ban signal back and stop the instance.
                        // if let Some(connected_peer) = act.connected_peers.get(&peer_id1) {
                        //     connected_peer.addr.do_send(PeerManagerRequest::BanPeer(ReasonForBan::Abusive));
                        // }
                    }
                }
            })
        });

        // Here we stop processing any PeerActor events until PeerManager
        // decides whether to accept the connection or not: ctx.wait makes
        // the actor event loop poll on the future until it completes before
        // processing any other events.
        ctx.wait(wrap_future(self.network_state.peer_manager_addr
                .send(PeerToManagerMsg::RegisterPeer(RegisterPeer {
                    connection: conn.clone(),
                }))
            )
            .then(move |res, act: &mut PeerActor, ctx| {
                match res.map(|r|r.unwrap_consolidate_response()) {
                    Ok(RegisterPeerResponse::Accept) => {
                        tracing::debug!(target:"test", "{}: registered connection to {}",act.network_state.config.node_id(),conn.peer_info.id);
                        act.peer_info = Some(peer_info).into();
                        act.peer_status = PeerStatus::Ready(conn.clone());
                        // Respond to handshake if it's inbound and connection was consolidated.
                        if act.peer_type == PeerType::Inbound {
                            act.send_handshake(HandshakeSpec{
                                peer_id: handshake.sender_peer_id.clone(),
                                tier,
                                protocol_version: handshake.protocol_version,
                                partial_edge_info: partial_edge_info,
                            });
                        }
                        if tier==tcp::Tier::T2 {
                            if conn.peer_type == PeerType::Outbound {
                                // Outbound peer triggers the inital full accounts data sync.
                                // TODO(gprusak): implement triggering the periodic full sync.
                                act.send_message_or_log(&PeerMessage::SyncAccountsData(SyncAccountsData{
                                    accounts_data: act.network_state.accounts_data.load().data.values().cloned().collect(),
                                    incremental: false,
                                    requesting_full_sync: true,
                                }));
                                // Only broadcast the new edge from the outbound endpoint.
                                act.network_state.tier2.broadcast_message(Arc::new(PeerMessage::SyncRoutingTable(
                                    RoutingTableUpdate::from_edges(vec![conn.edge.clone()]),
                                )));
                            }
                            // Sync the RoutingTable.
                            act.sync_routing_table();
                            // Exchange peers periodically.
                            let conn = conn.clone();
                            ctx.spawn(wrap_future(async move {
                                let mut interval =
                                    tokio::time::interval(REQUEST_PEERS_INTERVAL.try_into().unwrap());
                                interval.set_missed_tick_behavior(tokio::time::MissedTickBehavior::Skip);
                                loop {
                                    conn.send_message(Arc::new(PeerMessage::PeersRequest));
                                    interval.tick().await;
                                }
                            }));
                        }
                        act.network_state.config.event_sink.push(Event::HandshakeCompleted(HandshakeCompletedEvent{
                            stream_id: act.stream_id,
                            edge: conn.edge.clone(),
                            tier: conn.tier,
                        }));
                    },
                    Ok(RegisterPeerResponse::Reject(err)) => {
                        tracing::info!(target: "network", "{:?}: Connection with {:?} rejected by PeerManager: {:?}", act.my_node_id(),conn.peer_info.id,err);
                        act.stop(ctx,ClosingReason::RejectedByPeerManager(err));
                    }
                    Err(err) => {
                        // TODO(gprusak): this shouldn't happen at all.
                        tracing::info!(target: "network", "{:?}: Peer with handshake {:?} wasn't consolidated, disconnecting: {err:?}", act.my_node_id(), handshake);
                        act.stop(ctx,ClosingReason::HandshakeFailed);
                    }
                };
                actix::fut::ready(())
            })
        );
    }

    // Send full RoutingTable.
    fn sync_routing_table(&self) {
        let mut known_edges: Vec<Edge> =
            self.network_state.graph.read().edges().values().cloned().collect();
        if self.network_state.config.skip_tombstones.is_some() {
            known_edges.retain(|edge| edge.removal_info().is_none());
            metrics::EDGE_TOMBSTONE_SENDING_SKIPPED.inc();
        }
        let known_accounts = self.network_state.routing_table_view.get_announce_accounts();
        self.send_message_or_log(&PeerMessage::SyncRoutingTable(RoutingTableUpdate::new(
            known_edges,
            known_accounts,
        )));
    }

    fn handle_msg_connecting(&mut self, ctx: &mut actix::Context<Self>, msg: PeerMessage) {
        match (&mut self.peer_status, msg) {
            (
                PeerStatus::Connecting(_,ConnectingStatus::Outbound { handshake_spec, .. }),
                PeerMessage::HandshakeFailure(peer_info, reason),
            ) => {
                match reason {
                    HandshakeFailureReason::GenesisMismatch(genesis) => {
                        tracing::warn!(target: "network", "Attempting to connect to a node ({}) with a different genesis block. Our genesis: {:?}, their genesis: {:?}", peer_info, self.network_state.genesis_id, genesis);
                        self.stop(ctx, ClosingReason::HandshakeFailed);
                    }
                    HandshakeFailureReason::ProtocolVersionMismatch {
                        version,
                        oldest_supported_version,
                    } => {
                        // Retry the handshake with the common protocol version.
                        let common_version = std::cmp::min(version, PROTOCOL_VERSION);
                        if common_version < oldest_supported_version
                            || common_version < PEER_MIN_ALLOWED_PROTOCOL_VERSION
                        {
                            tracing::warn!(target: "network", "Unable to connect to a node ({}) due to a network protocol version mismatch. Our version: {:?}, their: {:?}", peer_info, (PROTOCOL_VERSION, PEER_MIN_ALLOWED_PROTOCOL_VERSION), (version, oldest_supported_version));
                            self.stop(ctx, ClosingReason::HandshakeFailed);
                            return;
                        }
                        handshake_spec.protocol_version = common_version;
                        let spec = handshake_spec.clone();
                        ctx.wait(actix::fut::ready(()).then(move |_, act: &mut Self, _| {
                            act.send_handshake(spec);
                            actix::fut::ready(())
                        }));
                    }
                    HandshakeFailureReason::InvalidTarget => {
                        tracing::debug!(target: "network", "Peer found was not what expected. Updating peer info with {:?}", peer_info);
                        self.network_state
                            .peer_manager_addr
                            .do_send(PeerToManagerMsg::UpdatePeerInfo(peer_info));
                        self.stop(ctx, ClosingReason::HandshakeFailed);
                    }
                }
            }
            // TODO(gprusak): LastEdge should rather be a variant of HandshakeFailure.
            // Clean this up (you don't have to modify the proto, just the translation layer).
            (
                PeerStatus::Connecting(_,ConnectingStatus::Outbound { handshake_spec, .. }),
                PeerMessage::LastEdge(edge),
            ) => {
                // Check that the edge provided:
                let ok =
                    // - is for the relevant pair of peers
                    edge.key()==&Edge::make_key(self.my_node_info.id.clone(),handshake_spec.peer_id.clone()) &&
                    // - is not younger than what we proposed originally. This protects us from
                    //   a situation in which the peer presents us with a very outdated edge e,
                    //   and then we sign a new edge with nonce e.nonce+1 which is also outdated.
                    //   It may still happen that an edge with an old nonce gets signed, but only
                    //   if both nodes not know about the newer edge. We don't defend against that.
                    //   Also a malicious peer might send the LastEdge with the edge we just
                    //   signed (pretending that it is old) but we cannot detect that, because the
                    //   signatures are currently deterministic.
                    edge.nonce() >= handshake_spec.partial_edge_info.nonce &&
                    // - is a correctly signed edge
                    edge.verify();
                // Disconnect if neighbor sent an invalid edge.
                if !ok {
                    tracing::info!(target: "network", "{:?}: Peer {:?} sent invalid edge. Disconnect.", self.my_node_id(), self.peer_addr);
                    self.stop(ctx, ClosingReason::HandshakeFailed);
                    return;
                }
                // Disconnect if neighbor proposed an invalid edge.
                if !ok {
                    tracing::info!(target: "network", "{:?}: Peer {:?} sent invalid edge. Disconnect.", self.my_node_id(), self.peer_addr);
                    self.stop(ctx, ClosingReason::HandshakeFailed);
                    return;
                }
                // Recreate the edge with a newer nonce.
                handshake_spec.partial_edge_info =
                    self.network_state.propose_edge(&handshake_spec.peer_id, Some(edge.next()));
                let spec = handshake_spec.clone();
                ctx.wait(actix::fut::ready(()).then(move |_, act: &mut Self, _| {
                    act.send_handshake(spec);
                    actix::fut::ready(())
                }));
            }
            (PeerStatus::Connecting { .. }, PeerMessage::Tier1Handshake(msg)) => {
                self.process_handshake(ctx, tcp::Tier::T1, msg)
            }
            (PeerStatus::Connecting { .. }, PeerMessage::Tier2Handshake(msg)) => {
                self.process_handshake(ctx, tcp::Tier::T2, msg)
            }
            (_, msg) => {
                tracing::warn!(target:"network","unexpected message during handshake: {}",msg)
            }
        }
    }

<<<<<<< HEAD
=======
    async fn receive_routed_message(
        clock: &time::Clock,
        network_state: &NetworkState,
        peer_id: PeerId,
        msg_hash: CryptoHash,
        body: RoutedMessageBody,
    ) -> Result<Option<RoutedMessageBody>, ReasonForBan> {
        Ok(match body {
            RoutedMessageBody::TxStatusRequest(account_id, tx_hash) => network_state
                .client
                .tx_status_request(account_id, tx_hash)
                .await?
                .map(RoutedMessageBody::TxStatusResponse),
            RoutedMessageBody::TxStatusResponse(tx_result) => {
                network_state.client.tx_status_response(tx_result).await?;
                None
            }
            RoutedMessageBody::StateRequestHeader(shard_id, sync_hash) => network_state
                .client
                .state_request_header(shard_id, sync_hash)
                .await?
                .map(RoutedMessageBody::VersionedStateResponse),
            RoutedMessageBody::StateRequestPart(shard_id, sync_hash, part_id) => network_state
                .client
                .state_request_part(shard_id, sync_hash, part_id)
                .await?
                .map(RoutedMessageBody::VersionedStateResponse),
            RoutedMessageBody::VersionedStateResponse(info) => {
                network_state.client.state_response(info).await?;
                None
            }
            RoutedMessageBody::BlockApproval(approval) => {
                network_state.client.block_approval(approval, peer_id).await?;
                None
            }
            RoutedMessageBody::ForwardTx(transaction) => {
                network_state.client.transaction(transaction, /*is_forwarded=*/ true).await?;
                None
            }
            RoutedMessageBody::PartialEncodedChunkRequest(request) => {
                network_state.client.partial_encoded_chunk_request(request, msg_hash).await?;
                None
            }
            RoutedMessageBody::PartialEncodedChunkResponse(response) => {
                network_state.client.partial_encoded_chunk_response(response, clock.now()).await?;
                None
            }
            RoutedMessageBody::VersionedPartialEncodedChunk(chunk) => {
                network_state.client.partial_encoded_chunk(chunk).await?;
                None
            }
            RoutedMessageBody::PartialEncodedChunkForward(msg) => {
                network_state.client.partial_encoded_chunk_forward(msg).await?;
                None
            }
            RoutedMessageBody::ReceiptOutcomeRequest(_) => {
                // Silently ignore for the time being.  We’ve been still
                // sending those messages at protocol version 56 so we
                // need to wait until 59 before we can remove the
                // variant completely.
                None
            }
            body => {
                tracing::error!(target: "network", "Peer received unexpected message type: {:?}", body);
                None
            }
        })
    }

>>>>>>> 864cc29a
    fn receive_message(
        &self,
        ctx: &mut actix::Context<Self>,
        conn: &connection::Connection,
        msg: PeerMessage,
    ) {
        // This is a fancy way to clone the message iff event_sink is non-null.
        // If you have a better idea on how to achieve that, feel free to improve this.
        let message_processed_event = self
            .network_state
            .config
            .event_sink
<<<<<<< HEAD
            .delayed_push(|| Event::MessageProcessed(conn.tier, msg.clone()));
=======
            .delayed_push(|| Event::MessageProcessed(msg.clone()));
>>>>>>> 864cc29a
        let was_requested = match &msg {
            PeerMessage::Block(block) => {
                let hash = *block.hash();
                conn.chain_height.fetch_max(block.header().height(), Ordering::Relaxed);
<<<<<<< HEAD
                self.tracker.lock().push_received(hash);
                self.tracker.lock().has_request(&hash)
=======
                let mut tracker = self.tracker.lock();
                tracker.push_received(hash);
                tracker.has_request(&hash)
>>>>>>> 864cc29a
            }
            _ => false,
        };
        let clock = self.clock.clone();
        let network_state = self.network_state.clone();
        let peer_id = conn.peer_info.id.clone();
<<<<<<< HEAD
        ctx.spawn(
            wrap_future(async move {
                network_state.receive_message(&clock, peer_id, msg, was_requested).await
            })
            .then(|res, act: &mut PeerActor, ctx| {
=======
        ctx.spawn(wrap_future(async move {
            Ok(match msg {
                PeerMessage::Routed(msg) => {
                    let msg_hash = msg.hash();
                    Self::receive_routed_message(&clock, &network_state, peer_id, msg_hash, msg.msg.body).await?.map(
                        |body| {
                            PeerMessage::Routed(network_state.sign_message(
                                &clock,
                                RawRoutedMessage { target: PeerIdOrHash::Hash(msg_hash), body },
                            ))
                        },
                    )
                }
                PeerMessage::BlockRequest(hash) => {
                    network_state.client.block_request(hash).await?.map(PeerMessage::Block)
                }
                PeerMessage::BlockHeadersRequest(hashes) => {
                    network_state.client.block_headers_request(hashes).await?.map(PeerMessage::BlockHeaders)
                }
                PeerMessage::Block(block) => {
                    network_state.client.block(block, peer_id, was_requested).await?;
                    None
                }
                PeerMessage::Transaction(transaction) => {
                    network_state.client.transaction(transaction, /*is_forwarded=*/ false).await?;
                    None
                }
                PeerMessage::BlockHeaders(headers) => {
                    network_state.client.block_headers(headers, peer_id).await?;
                    None
                }
                PeerMessage::Challenge(challenge) => {
                    network_state.client.challenge(challenge).await?;
                    None
                }
                msg => {
                    tracing::error!(target: "network", "Peer received unexpected type: {:?}", msg);
                    None
                }
            })})
            .map(|res, act: &mut PeerActor, ctx| {
>>>>>>> 864cc29a
                match res {
                    // TODO(gprusak): make sure that for routed messages we drop routeback info correctly.
                    Ok(Some(resp)) => act.send_message_or_log(&resp),
                    Ok(None) => {}
                    Err(ban_reason) => act.stop(ctx, ClosingReason::Ban(ban_reason)),
                }
                message_processed_event();
<<<<<<< HEAD
                wrap_future(async {})
=======
>>>>>>> 864cc29a
            }),
        );
    }

    fn handle_msg_ready(
        &mut self,
        ctx: &mut actix::Context<Self>,
        conn: &connection::Connection,
        peer_msg: PeerMessage,
    ) {
        match peer_msg.clone() {
            PeerMessage::Disconnect => {
                tracing::debug!(target: "network", "Disconnect signal. Me: {:?} Peer: {:?}", self.my_node_info.id, self.other_peer_id());
                self.stop(ctx, ClosingReason::DisconnectMessage);
            }
            PeerMessage::Tier1Handshake(_) | PeerMessage::Tier2Handshake(_) => {
                // Received handshake after already have seen handshake from this peer.
                tracing::debug!(target: "network", "Duplicate handshake from {}", self.peer_info);
            }
            PeerMessage::PeersRequest => {
                ctx.spawn(wrap_future(
                    self.network_state.peer_manager_addr.send(PeerToManagerMsg::PeersRequest(PeersRequest {}))
                ).then(|res, act: &mut PeerActor, _ctx| {
                    if let Ok(peers) = res.map(|f|f.unwrap_peers_request_result()) {
                        if !peers.peers.is_empty() {
                            tracing::debug!(target: "network", "Peers request from {}: sending {} peers.", act.peer_info, peers.peers.len());
                            act.send_message_or_log(&PeerMessage::PeersResponse(peers.peers));
                        }
                    }
                    actix::fut::ready(())
                }));
            }
            PeerMessage::PeersResponse(peers) => {
                tracing::debug!(target: "network", "Received peers from {}: {} peers.", self.peer_info, peers.len());
                self.network_state
                    .peer_manager_addr
                    .do_send(PeerToManagerMsg::PeersResponse(PeersResponse { peers }));
                self.network_state
                    .config
                    .event_sink
                    .push(Event::MessageProcessed(tcp::Tier::T2, peer_msg));
            }
            PeerMessage::RequestUpdateNonce(edge_info) => {
                ctx.spawn(
                    wrap_future(self.network_state.peer_manager_addr.send(
                        PeerToManagerMsg::RequestUpdateNonce(
                            self.other_peer_id().unwrap().clone(),
                            edge_info,
                        ),
                    ))
                    .then(|res, act: &mut PeerActor, ctx| {
                        match res.map(|f| f) {
                            Ok(PeerToManagerMsgResp::EdgeUpdate(edge)) => {
                                act.send_message_or_log(&PeerMessage::ResponseUpdateNonce(*edge));
                            }
                            Ok(PeerToManagerMsgResp::BanPeer(reason_for_ban)) => {
                                act.stop(ctx, ClosingReason::Ban(reason_for_ban));
                            }
                            _ => {}
                        }
                        act.network_state
                            .config
                            .event_sink
                            .push(Event::MessageProcessed(tcp::Tier::T2, peer_msg));
                        actix::fut::ready(())
                    }),
                );
            }
            PeerMessage::ResponseUpdateNonce(edge) => {
                ctx.spawn(
                    wrap_future(
                        self.network_state
                            .peer_manager_addr
                            .send(PeerToManagerMsg::ResponseUpdateNonce(edge)),
                    )
                    .then(|res, act: &mut PeerActor, ctx| {
                        match res {
                            Ok(PeerToManagerMsgResp::BanPeer(reason_for_ban)) => {
                                act.stop(ctx, ClosingReason::Ban(reason_for_ban))
                            }
                            _ => {}
                        }
                        act.network_state
                            .config
                            .event_sink
                            .push(Event::MessageProcessed(tcp::Tier::T2, peer_msg));
                        actix::fut::ready(())
                    }),
                );
            }
            PeerMessage::SyncRoutingTable(rtu) => {
                self.handle_sync_routing_table(ctx, conn, rtu);
<<<<<<< HEAD
                self.network_state
                    .config
                    .event_sink
                    .push(Event::MessageProcessed(tcp::Tier::T2, peer_msg));
=======
                self.network_state.config.event_sink.push(Event::MessageProcessed(peer_msg));
>>>>>>> 864cc29a
            }
            PeerMessage::SyncAccountsData(msg) => {
                let peer_id = conn.peer_info.id.clone();
                let pms = self.network_state.clone();
                // In case a full sync is requested, immediately send what we got.
                // It is a microoptimization: we do not send back the data we just received.
                if msg.requesting_full_sync {
                    self.send_message_or_log(&PeerMessage::SyncAccountsData(SyncAccountsData {
                        requesting_full_sync: false,
                        incremental: false,
                        accounts_data: pms.accounts_data.load().data.values().cloned().collect(),
                    }));
                }
                ctx.spawn(
                    wrap_future(async move {
                        // Early exit, if there is no data in the message.
                        if msg.accounts_data.is_empty() {
                            return None;
                        }
                        // Verify and add the new data to the internal state.
                        let (new_data, err) =
                            pms.accounts_data.clone().insert(msg.accounts_data).await;
                        // Broadcast any new data we have found, even in presence of an error.
                        // This will prevent a malicious peer from forcing us to re-verify valid
                        // datasets. See accounts_data::Cache documentation for details.
                        if new_data.len() > 0 {
                            let handles: Vec<_> = pms
                                .tier2
                                .load()
                                .ready
                                .values()
                                // Do not send the data back.
                                .filter(|p| peer_id != p.peer_info.id)
                                .map(|p| p.send_accounts_data(new_data.clone()))
                                .collect();
                            futures_util::future::join_all(handles).await;
                        }
                        err.map(|err| match err {
                            accounts_data::Error::InvalidSignature => {
                                ReasonForBan::InvalidSignature
                            }
                            accounts_data::Error::DataTooLarge => ReasonForBan::Abusive,
                            accounts_data::Error::SingleAccountMultipleData => {
                                ReasonForBan::Abusive
                            }
                        })
                    })
                    .map(|ban_reason, act: &mut PeerActor, ctx| {
                        if let Some(ban_reason) = ban_reason {
                            act.stop(ctx, ClosingReason::Ban(ban_reason));
                        }
                        act.network_state
                            .config
                            .event_sink
                            .push(Event::MessageProcessed(tcp::Tier::T2, peer_msg));
                    }),
                );
            }
            PeerMessage::Routed(mut msg) => {
                tracing::trace!(
                    target: "network",
                    "Received routed message from {} to {:?}.",
                    self.peer_info,
                    msg.target);
                if !msg.verify() {
                    // Received invalid routed message from peer.
                    self.stop(ctx, ClosingReason::Ban(ReasonForBan::InvalidSignature));
                    return;
                }
                let from = &conn.peer_info.id;
                if msg.expect_response() {
                    tracing::trace!(target: "network", route_back = ?msg.clone(), "Received peer message that requires response");
                    match conn.tier {
                        tcp::Tier::T1 => self.network_state.tier1_route_back.lock().insert(
                            &self.clock,
                            msg.hash(),
                            from.clone(),
                        ),
                        tcp::Tier::T2 => self.network_state.routing_table_view.add_route_back(
                            &self.clock,
                            msg.hash(),
                            from.clone(),
                        ),
                    }
                }
                if self.network_state.message_for_me(&msg.target) {
                    metrics::record_routed_msg_latency(&self.clock, &msg);
                    // Handle Ping and Pong message if they are for us without sending to client.
                    // i.e. Return false in case of Ping and Pong
                    match &msg.body {
                        RoutedMessageBody::Ping(ping) => {
                            self.network_state.send_pong(
                                &self.clock,
                                conn.tier,
                                ping.nonce,
                                msg.hash(),
                            );
                            // TODO(gprusak): deprecate Event::Ping/Pong in favor of
                            // MessageProcessed.
                            self.network_state.config.event_sink.push(Event::Ping(ping.clone()));
                            self.network_state
                                .config
                                .event_sink
                                .push(Event::MessageProcessed(conn.tier, PeerMessage::Routed(msg)));
                        }
                        RoutedMessageBody::Pong(pong) => {
                            self.network_state.config.event_sink.push(Event::Pong(pong.clone()));
                            self.network_state
                                .config
                                .event_sink
                                .push(Event::MessageProcessed(conn.tier, PeerMessage::Routed(msg)));
                        }
                        _ => self.receive_message(ctx, conn, PeerMessage::Routed(msg.clone())),
                    }
                } else {
                    if msg.decrease_ttl() {
                        self.network_state.send_message_to_peer(&self.clock, conn.tier, msg);
                    } else {
                        self.network_state.config.event_sink.push(Event::RoutedMessageDropped);
                        tracing::warn!(target: "network", ?msg, ?from, "Message dropped because TTL reached 0.");
                        metrics::ROUTED_MESSAGE_DROPPED
                            .with_label_values(&[msg.body_variant()])
                            .inc();
                    }
                }
            }
            msg => self.receive_message(ctx, conn, msg),
        }
    }

    fn handle_sync_routing_table(
        &mut self,
        ctx: &mut actix::Context<Self>,
        conn: &connection::Connection,
        rtu: RoutingTableUpdate,
    ) {
        // Process edges and add new edges to the routing table. Also broadcast new edges.
        let edges = rtu.edges;
        let accounts = rtu.accounts;

        // Filter known accounts before validating them.
        let old = self
            .network_state
            .routing_table_view
            .get_announces(accounts.iter().map(|a| &a.account_id));
        let accounts: Vec<(AnnounceAccount, Option<EpochId>)> = accounts
            .into_iter()
            .map(|aa| {
                let id = aa.account_id.clone();
                (aa, old.get(&id).map(|old| old.epoch_id.clone()))
            })
            .collect();

        // Ask client to validate accounts before accepting them.
        let network_state = self.network_state.clone();
        self.network_state
            .validate_edges_and_add_to_routing_table(conn.peer_info.id.clone(), edges);
        ctx.spawn(
            wrap_future(async move { network_state.client.announce_account(accounts).await }).then(
                move |res, act: &mut PeerActor, ctx| {
                    match res {
                        Err(ban_reason) => act.stop(ctx, ClosingReason::Ban(ban_reason)),
                        Ok(accounts) => act.network_state.broadcast_accounts(accounts),
                    }
                    wrap_future(async {})
                },
            ),
        );
    }
}

impl actix::Actor for PeerActor {
    type Context = actix::Context<PeerActor>;

    fn started(&mut self, ctx: &mut Self::Context) {
        metrics::PEER_CONNECTIONS_TOTAL.inc();
        tracing::debug!(target: "network", "{:?}: Peer {:?} {:?} started", self.my_node_info.id, self.peer_addr, self.peer_type);
        // Set Handshake timeout for stopping actor if peer is not ready after given period of time.

        near_performance_metrics::actix::run_later(
            ctx,
            self.network_state.config.handshake_timeout.try_into().unwrap(),
            move |act, ctx| match act.peer_status {
                PeerStatus::Connecting { .. } => {
                    tracing::info!(target: "network", "Handshake timeout expired for {}", act.peer_info);
                    act.stop(ctx, ClosingReason::HandshakeFailed);
                }
                _ => {}
            },
        );

        // If outbound peer, initiate handshake.
        if let PeerStatus::Connecting(_,ConnectingStatus::Outbound { handshake_spec, .. }) =
            &self.peer_status
        {
            self.send_handshake(handshake_spec.clone());
        }
        self.network_state
            .config
            .event_sink
            .push(Event::HandshakeStarted(HandshakeStartedEvent { stream_id: self.stream_id }));
    }

    fn stopping(&mut self, _: &mut Self::Context) -> actix::Running {
        metrics::PEER_CONNECTIONS_TOTAL.dec();
        tracing::debug!(target: "network", "{:?}: [status = {:?}] Peer {} disconnected.", self.my_node_info.id, self.peer_status, self.peer_info);
        match &self.peer_status {
            // If PeerActor is in Connecting state, then
            // it was not registered in the NewtorkState,
            // so there is nothing to be done.
            PeerStatus::Connecting(..) => {}
            // Clean up the Connection from the NetworkState.
            PeerStatus::Ready(conn) => self.network_state.unregister(
                &self.clock,
                conn,
                match self.closing_reason {
                    Some(ClosingReason::Ban(reason)) => Some(reason),
                    _ => None,
                },
            ),
        }
        actix::Running::Stop
    }

    fn stopped(&mut self, _ctx: &mut Self::Context) {
        // closing_reason may be None in case the whole actix system is stopped.
        // It happens a lot in tests.
        if let Some(reason) = self.closing_reason.take() {
            self.network_state.config.event_sink.push(Event::ConnectionClosed(
                ConnectionClosedEvent { stream_id: self.stream_id, reason },
            ));
        }
        actix::Arbiter::current().stop();
    }
}

impl actix::Handler<stream::Error> for PeerActor {
    type Result = ();
    fn handle(&mut self, err: stream::Error, ctx: &mut Self::Context) {
        let expected = match &err {
            stream::Error::Recv(stream::RecvError::Closed) => true,
            stream::Error::Recv(stream::RecvError::MessageTooLarge { .. }) => {
                self.stop(ctx, ClosingReason::Ban(ReasonForBan::Abusive));
                true
            }
            // It is expected in a sense that the peer might be just slow.
            stream::Error::Send(stream::SendError::QueueOverflow { .. }) => true,
            stream::Error::Recv(stream::RecvError::IO(err))
            | stream::Error::Send(stream::SendError::IO(err)) => match err.kind() {
                // Connection has been closed.
                io::ErrorKind::UnexpectedEof
                | io::ErrorKind::ConnectionReset
                | io::ErrorKind::BrokenPipe => true,
                // When stopping tokio runtime, an "IO driver has terminated" is sometimes
                // returned.
                io::ErrorKind::Other => true,
                // It is unexpected in a sense that stream got broken in an unexpected way.
                // In case you encounter an error that was actually to be expected,
                // please add it here and document.
                _ => false,
            },
        };
        log_assert!(expected, "unexpected closing reason: {err}");
        tracing::info!(target: "network", ?err, "Closing connection to {}", self.peer_info);
        self.stop(ctx, ClosingReason::StreamError);
    }
}

impl actix::Handler<stream::Frame> for PeerActor {
    type Result = ();
    #[perf]
    fn handle(&mut self, stream::Frame(msg): stream::Frame, ctx: &mut Self::Context) {
        let _span = tracing::trace_span!(target: "network", "handle", handler = "bytes").entered();
        // TODO(#5155) We should change our code to track size of messages received from Peer
        // as long as it travels to PeerManager, etc.

        if self.closing_reason.is_some() {
            tracing::warn!(target: "network", "Received message from closing connection {:?}. Ignoring", self.peer_type);
            return;
        }

        self.update_stats_on_receiving_message(msg.len());
        let mut peer_msg = match self.parse_message(&msg) {
            Ok(msg) => msg,
            Err(err) => {
                tracing::debug!(target: "network", "Received invalid data {:?} from {}: {}", logging::pretty_vec(&msg), self.peer_info, err);
                return;
            }
        };

        match &peer_msg {
            PeerMessage::Routed(msg) => {
                let key = (msg.author.clone(), msg.target.clone(), msg.signature.clone());
                let now = self.clock.now();
                // Drop duplicated messages routed within DROP_DUPLICATED_MESSAGES_PERIOD ms
                if let Some(&t) = self.routed_message_cache.get(&key) {
                    if now <= t + DROP_DUPLICATED_MESSAGES_PERIOD {
                        tracing::debug!(target: "network", "Dropping duplicated message from {} to {:?}", msg.author, msg.target);
                        return;
                    }
                }
                if let RoutedMessageBody::ForwardTx(_) = &msg.body {
                    // Check whenever we exceeded number of transactions we got since last block.
                    // If so, drop the transaction.
                    let r = self.network_state.txns_since_last_block.load(Ordering::Acquire);
                    if r > MAX_TRANSACTIONS_PER_BLOCK_MESSAGE {
                        return;
                    }
                    self.network_state.txns_since_last_block.fetch_add(1, Ordering::AcqRel);
                }
                self.routed_message_cache.put(key, now);
            }
            PeerMessage::Block(_) => {
                self.network_state.txns_since_last_block.store(0, Ordering::Release);
            }
            _ => {}
        }

        tracing::trace!(target: "network", "Received message: {}", peer_msg);

        {
            let labels = [peer_msg.msg_variant()];
            metrics::PEER_MESSAGE_RECEIVED_BY_TYPE_TOTAL.with_label_values(&labels).inc();
            metrics::PEER_MESSAGE_RECEIVED_BY_TYPE_BYTES
                .with_label_values(&labels)
                .inc_by(msg.len() as u64);
        }
        match &self.peer_status {
            PeerStatus::Connecting { .. } => self.handle_msg_connecting(ctx, peer_msg),
            PeerStatus::Ready(conn) => {
                if self.closing_reason.is_some() {
                    tracing::warn!(target: "network", "Received {} from closing connection {:?}. Ignoring", peer_msg, self.peer_type);
                    return;
                }
                conn.last_time_received_message.store(self.clock.now());
                // Check if the message type is allowed.
                if !conn.tier.is_allowed(&peer_msg) {
                    tracing::warn!(target: "network", "Received {} on {:?} connection, disconnecting",peer_msg.msg_variant(),conn.tier);
                    // TODO(gprusak): this is abusive behavior. Consider banning for it.
                    self.stop(ctx, ClosingReason::DisallowedMessage);
                    return;
                }

                // Optionally, ignore any received tombstones after startup. This is to
                // prevent overload from too much accumulated deleted edges.
                //
                // We have similar code to skip sending tombstones, here we handle the
                // case when our peer doesn't use that logic yet.
                if let Some(skip_tombstones) = self.network_state.config.skip_tombstones {
                    if let PeerMessage::SyncRoutingTable(routing_table) = &mut peer_msg {
                        if conn.established_time + skip_tombstones > self.clock.now() {
                            routing_table
                                .edges
                                .retain(|edge| edge.edge_type() == EdgeState::Active);
                            metrics::EDGE_TOMBSTONE_RECEIVING_SKIPPED.inc();
                        }
                    }
                }
                // Handle the message.
                self.handle_msg_ready(ctx, &conn.clone(), peer_msg);
            }
        }
    }
}

#[derive(actix::Message)]
#[rtype("Option<Arc<connection::Connection>>")]
struct GetConnection;

/// Getter of Connection from the actor, so that tasks
/// which are not ActorFutures can access it.
/// Use with care (it is expensive).
// TODO(gprusak): refactor PeerActor, so that it is not needed.
impl actix::Handler<GetConnection> for PeerActor {
    type Result = Option<Arc<connection::Connection>>;
    fn handle(&mut self, _: GetConnection, _: &mut Self::Context) -> Self::Result {
        match &self.peer_status {
            PeerStatus::Ready(conn) => Some(conn.clone()),
            _ => None,
        }
    }
}

impl actix::Handler<WithSpanContext<SendMessage>> for PeerActor {
    type Result = ();

    #[perf]
    fn handle(&mut self, msg: WithSpanContext<SendMessage>, _: &mut Self::Context) {
        let (_span, msg) = handler_span!("network", msg);
        let _d = delay_detector::DelayDetector::new(|| "send message".into());
        self.send_message_or_log(&msg.message);
    }
}

/// Messages from PeerManager to Peer
#[derive(actix::Message, Debug)]
#[rtype(result = "()")]
pub(crate) struct Stop {
    pub ban_reason: Option<ReasonForBan>,
}

impl actix::Handler<WithSpanContext<Stop>> for PeerActor {
    type Result = ();

    #[perf]
    fn handle(&mut self, msg: WithSpanContext<Stop>, ctx: &mut Self::Context) -> Self::Result {
        let (_span, msg) = handler_span!("network", msg);
        self.stop(
            ctx,
            match msg.ban_reason {
                Some(reason) => ClosingReason::Ban(reason),
                None => ClosingReason::PeerManager,
            },
        );
    }
}

type InboundHandshakePermit = tokio::sync::OwnedSemaphorePermit;

#[derive(Debug)]
enum ConnectingStatus {
    Inbound(InboundHandshakePermit),
    Outbound { _permit: connection::OutboundHandshakePermit, handshake_spec: HandshakeSpec },
}

/// State machine of the PeerActor.
/// The transition graph for inbound connection is:
/// Connecting(Inbound) -> Ready
/// for outbound connection is:
/// Connecting(Outbound) -> Ready
///
/// From every state the PeerActor can be immediately shut down.
/// In the Connecting state only Handshake-related messages are allowed.
/// All the other messages can be exchanged only in the Ready state.
///
/// For the exact process of establishing a connection between peers,
/// see PoolSnapshot in chain/network/src/peer_manager/connection.rs.
#[derive(Debug)]
enum PeerStatus {
    /// Handshake in progress.
    Connecting(HandshakeSignalSender,ConnectingStatus),
    /// Ready to go.
    Ready(Arc<connection::Connection>),
}<|MERGE_RESOLUTION|>--- conflicted
+++ resolved
@@ -3,14 +3,9 @@
 use crate::concurrency::demux;
 use crate::concurrency::rate;
 use crate::network_protocol::{
-<<<<<<< HEAD
     Edge, EdgeState, Encoding, OwnedAccount, ParsePeerMessageError, PartialEdgeInfo,
-    PeerChainInfoV2, PeerIdOrHash, PeerInfo, RoutedMessageBody, RoutingTableUpdate,
-    SyncAccountsData,
-=======
-    Edge, EdgeState, Encoding, ParsePeerMessageError, PartialEdgeInfo, PeerChainInfoV2, PeerInfo,
-    RawRoutedMessage, RoutedMessageBody, RoutingTableUpdate, SyncAccountsData,
->>>>>>> 864cc29a
+    PeerChainInfoV2, PeerIdOrHash, PeerInfo, RawRoutedMessage, RoutedMessageBody,
+    RoutingTableUpdate, SyncAccountsData,
 };
 use crate::peer::stream;
 use crate::peer::stream::Scope;
@@ -26,23 +21,12 @@
 use crate::stats::metrics;
 use crate::tcp;
 use crate::time;
-<<<<<<< HEAD
 use crate::types::{Handshake, HandshakeFailureReason, PeerMessage, PeerType, ReasonForBan};
-=======
-use crate::types::{
-    Ban, Handshake, HandshakeFailureReason, PeerIdOrHash, PeerMessage, PeerType, ReasonForBan,
-};
->>>>>>> 864cc29a
 use actix::fut::future::wrap_future;
 use actix::{Actor as _, ActorContext as _, ActorFutureExt as _, AsyncContext as _};
 use lru::LruCache;
 use near_crypto::Signature;
-<<<<<<< HEAD
-use near_o11y::{log_assert, OpenTelemetrySpanExt, WithSpanContext};
-=======
-use near_o11y::{handler_span, OpenTelemetrySpanExt};
-use near_o11y::{log_assert, WithSpanContext};
->>>>>>> 864cc29a
+use near_o11y::{handler_span, log_assert, OpenTelemetrySpanExt, WithSpanContext};
 use near_performance_metrics_macros::perf;
 use near_primitives::hash::CryptoHash;
 use near_primitives::logging;
@@ -183,7 +167,7 @@
 pub type HandshakeSignal = tokio::sync::oneshot::Receiver<std::convert::Infallible>;
 
 impl PeerActor {
-    /// Spawns a PeerActor on a separate actix::Arbiter and awaits for the 
+    /// Spawns a PeerActor on a separate actix::Arbiter and awaits for the
     /// handshake to succeed/fail. The actual result is not returned because
     /// actix makes everything complicated.
     pub(crate) async fn spawn_and_handshake(
@@ -192,7 +176,7 @@
         force_encoding: Option<Encoding>,
         network_state: Arc<NetworkState>,
     ) -> anyhow::Result<actix::Addr<Self>> {
-        let (addr,handshake_signal) = Self::spawn(clock,stream,force_encoding,network_state)?;
+        let (addr, handshake_signal) = Self::spawn(clock, stream, force_encoding, network_state)?;
         // This is a receiver of Infallible, so it only completes when the channel is closed.
         handshake_signal.await.err().unwrap();
         Ok(addr)
@@ -203,7 +187,7 @@
         stream: tcp::Stream,
         force_encoding: Option<Encoding>,
         network_state: Arc<NetworkState>,
-    ) -> anyhow::Result<(actix::Addr<Self>,HandshakeSignal)> {
+    ) -> anyhow::Result<(actix::Addr<Self>, HandshakeSignal)> {
         let stream_id = stream.id();
         match Self::spawn_inner(clock, stream, force_encoding, network_state.clone()) {
             Ok(it) => Ok(it),
@@ -221,7 +205,7 @@
         stream: tcp::Stream,
         force_encoding: Option<Encoding>,
         network_state: Arc<NetworkState>,
-    ) -> Result<(actix::Addr<Self>,HandshakeSignal),ClosingReason> {
+    ) -> Result<(actix::Addr<Self>, HandshakeSignal), ClosingReason> {
         let connecting_status = match &stream.type_ {
             tcp::StreamType::Inbound => ConnectingStatus::Inbound(
                 network_state
@@ -272,83 +256,87 @@
             addr: network_state.config.node_addr.clone(),
             account_id: network_state.config.validator.as_ref().map(|v| v.account_id()),
         };
-        let (send,recv) = tokio::sync::oneshot::channel();
+        let (send, recv) = tokio::sync::oneshot::channel();
         // Start PeerActor on separate thread.
-        Ok((Self::start_in_arbiter(&actix::Arbiter::new().handle(), move |ctx| {
-            let stream_id = stream.id();
-            let peer_addr = stream.peer_addr;
-            let stream_type = stream.type_.clone();
-            let scope = Scope { arbiter: actix::Arbiter::current(), addr: ctx.address() };
-            let stats = Arc::new(connection::Stats::default());
-            let (writer, mut reader) = stream::FramedWriter::spawn(&scope, stream, stats.clone());
-
-            scope.arbiter.spawn({
-                let clock = clock.clone();
-                let network_state = network_state.clone();
-                async move {
-                    let tier2_limiter = rate::Limiter::new(
-                        &clock,
-                        rate::Limit {
-                            qps: NETWORK_MESSAGE_MAX_SIZE_BYTES as f64,
-                            burst: NETWORK_MESSAGE_MAX_SIZE_BYTES as u64,
-                        },
-                    );
-                    let mut conn = None;
-                    loop {
-                        if conn.is_none() {
-                            conn = scope.addr.send(GetConnection).await.ok().flatten();
-                        }
-                        let limiter = match &conn {
-                            Some(conn) if conn.tier == tcp::Tier::T1 => {
-                                &network_state.tier1_recv_limiter
+        Ok((
+            Self::start_in_arbiter(&actix::Arbiter::new().handle(), move |ctx| {
+                let stream_id = stream.id();
+                let peer_addr = stream.peer_addr;
+                let stream_type = stream.type_.clone();
+                let scope = Scope { arbiter: actix::Arbiter::current(), addr: ctx.address() };
+                let stats = Arc::new(connection::Stats::default());
+                let (writer, mut reader) =
+                    stream::FramedWriter::spawn(&scope, stream, stats.clone());
+
+                scope.arbiter.spawn({
+                    let clock = clock.clone();
+                    let network_state = network_state.clone();
+                    async move {
+                        let tier2_limiter = rate::Limiter::new(
+                            &clock,
+                            rate::Limit {
+                                qps: NETWORK_MESSAGE_MAX_SIZE_BYTES as f64,
+                                burst: NETWORK_MESSAGE_MAX_SIZE_BYTES as u64,
+                            },
+                        );
+                        let mut conn = None;
+                        loop {
+                            if conn.is_none() {
+                                conn = scope.addr.send(GetConnection).await.ok().flatten();
                             }
-                            _ => &tier2_limiter,
-                        };
-                        match reader.recv(&clock, limiter).await {
-                            Ok(frame) => {
-                                if let Err(err) = scope.addr.send(frame).await {
-                                    tracing::debug!("err: {err:?}");
+                            let limiter = match &conn {
+                                Some(conn) if conn.tier == tcp::Tier::T1 => {
+                                    &network_state.tier1_recv_limiter
+                                }
+                                _ => &tier2_limiter,
+                            };
+                            match reader.recv(&clock, limiter).await {
+                                Ok(frame) => {
+                                    if let Err(err) = scope.addr.send(frame).await {
+                                        tracing::debug!("err: {err:?}");
+                                        return;
+                                    }
+                                }
+                                Err(err) => {
+                                    scope.addr.do_send(stream::Error::Recv(err));
                                     return;
                                 }
                             }
-                            Err(err) => {
-                                scope.addr.do_send(stream::Error::Recv(err));
-                                return;
-                            }
                         }
                     }
-                }
-            });
-            Self {
-                closing_reason: None,
-
-                clock,
-                my_node_info,
-                stream_id,
-                peer_addr,
-                peer_type: match &stream_type {
-                    tcp::StreamType::Inbound => PeerType::Inbound,
-                    tcp::StreamType::Outbound { .. } => PeerType::Outbound,
-                },
-                peer_status: PeerStatus::Connecting(send,connecting_status),
-                framed: writer,
-                tracker: Default::default(),
-                stats,
-                routed_message_cache: LruCache::new(ROUTED_MESSAGE_CACHE_SIZE),
-                protocol_buffers_supported: false,
-                force_encoding,
-                peer_info: match &stream_type {
-                    tcp::StreamType::Inbound => None,
-                    tcp::StreamType::Outbound { peer_id, .. } => Some(PeerInfo {
-                        id: peer_id.clone(),
-                        addr: Some(peer_addr),
-                        account_id: None,
-                    }),
-                }
-                .into(),
-                network_state,
-            }
-        }),recv))
+                });
+                Self {
+                    closing_reason: None,
+
+                    clock,
+                    my_node_info,
+                    stream_id,
+                    peer_addr,
+                    peer_type: match &stream_type {
+                        tcp::StreamType::Inbound => PeerType::Inbound,
+                        tcp::StreamType::Outbound { .. } => PeerType::Outbound,
+                    },
+                    peer_status: PeerStatus::Connecting(send, connecting_status),
+                    framed: writer,
+                    tracker: Default::default(),
+                    stats,
+                    routed_message_cache: LruCache::new(ROUTED_MESSAGE_CACHE_SIZE),
+                    protocol_buffers_supported: false,
+                    force_encoding,
+                    peer_info: match &stream_type {
+                        tcp::StreamType::Inbound => None,
+                        tcp::StreamType::Outbound { peer_id, .. } => Some(PeerInfo {
+                            id: peer_id.clone(),
+                            addr: Some(peer_addr),
+                            account_id: None,
+                        }),
+                    }
+                    .into(),
+                    network_state,
+                }
+            }),
+            recv,
+        ))
     }
 
     // Determines the encoding to use for communication with the peer.
@@ -800,7 +788,7 @@
     fn handle_msg_connecting(&mut self, ctx: &mut actix::Context<Self>, msg: PeerMessage) {
         match (&mut self.peer_status, msg) {
             (
-                PeerStatus::Connecting(_,ConnectingStatus::Outbound { handshake_spec, .. }),
+                PeerStatus::Connecting(_, ConnectingStatus::Outbound { handshake_spec, .. }),
                 PeerMessage::HandshakeFailure(peer_info, reason),
             ) => {
                 match reason {
@@ -840,7 +828,7 @@
             // TODO(gprusak): LastEdge should rather be a variant of HandshakeFailure.
             // Clean this up (you don't have to modify the proto, just the translation layer).
             (
-                PeerStatus::Connecting(_,ConnectingStatus::Outbound { handshake_spec, .. }),
+                PeerStatus::Connecting(_, ConnectingStatus::Outbound { handshake_spec, .. }),
                 PeerMessage::LastEdge(edge),
             ) => {
                 // Check that the edge provided:
@@ -891,8 +879,6 @@
         }
     }
 
-<<<<<<< HEAD
-=======
     async fn receive_routed_message(
         clock: &time::Clock,
         network_state: &NetworkState,
@@ -962,7 +948,6 @@
         })
     }
 
->>>>>>> 864cc29a
     fn receive_message(
         &self,
         ctx: &mut actix::Context<Self>,
@@ -975,36 +960,20 @@
             .network_state
             .config
             .event_sink
-<<<<<<< HEAD
             .delayed_push(|| Event::MessageProcessed(conn.tier, msg.clone()));
-=======
-            .delayed_push(|| Event::MessageProcessed(msg.clone()));
->>>>>>> 864cc29a
         let was_requested = match &msg {
             PeerMessage::Block(block) => {
                 let hash = *block.hash();
                 conn.chain_height.fetch_max(block.header().height(), Ordering::Relaxed);
-<<<<<<< HEAD
-                self.tracker.lock().push_received(hash);
-                self.tracker.lock().has_request(&hash)
-=======
                 let mut tracker = self.tracker.lock();
                 tracker.push_received(hash);
                 tracker.has_request(&hash)
->>>>>>> 864cc29a
             }
             _ => false,
         };
         let clock = self.clock.clone();
         let network_state = self.network_state.clone();
         let peer_id = conn.peer_info.id.clone();
-<<<<<<< HEAD
-        ctx.spawn(
-            wrap_future(async move {
-                network_state.receive_message(&clock, peer_id, msg, was_requested).await
-            })
-            .then(|res, act: &mut PeerActor, ctx| {
-=======
         ctx.spawn(wrap_future(async move {
             Ok(match msg {
                 PeerMessage::Routed(msg) => {
@@ -1046,7 +1015,6 @@
                 }
             })})
             .map(|res, act: &mut PeerActor, ctx| {
->>>>>>> 864cc29a
                 match res {
                     // TODO(gprusak): make sure that for routed messages we drop routeback info correctly.
                     Ok(Some(resp)) => act.send_message_or_log(&resp),
@@ -1054,10 +1022,6 @@
                     Err(ban_reason) => act.stop(ctx, ClosingReason::Ban(ban_reason)),
                 }
                 message_processed_event();
-<<<<<<< HEAD
-                wrap_future(async {})
-=======
->>>>>>> 864cc29a
             }),
         );
     }
@@ -1150,14 +1114,10 @@
             }
             PeerMessage::SyncRoutingTable(rtu) => {
                 self.handle_sync_routing_table(ctx, conn, rtu);
-<<<<<<< HEAD
                 self.network_state
                     .config
                     .event_sink
                     .push(Event::MessageProcessed(tcp::Tier::T2, peer_msg));
-=======
-                self.network_state.config.event_sink.push(Event::MessageProcessed(peer_msg));
->>>>>>> 864cc29a
             }
             PeerMessage::SyncAccountsData(msg) => {
                 let peer_id = conn.peer_info.id.clone();
@@ -1350,7 +1310,7 @@
         );
 
         // If outbound peer, initiate handshake.
-        if let PeerStatus::Connecting(_,ConnectingStatus::Outbound { handshake_spec, .. }) =
+        if let PeerStatus::Connecting(_, ConnectingStatus::Outbound { handshake_spec, .. }) =
             &self.peer_status
         {
             self.send_handshake(handshake_spec.clone());
@@ -1598,7 +1558,7 @@
 #[derive(Debug)]
 enum PeerStatus {
     /// Handshake in progress.
-    Connecting(HandshakeSignalSender,ConnectingStatus),
+    Connecting(HandshakeSignalSender, ConnectingStatus),
     /// Ready to go.
     Ready(Arc<connection::Connection>),
 }