use crate::accounts_data;
use crate::concurrency::atomic_cell::AtomicCell;
use crate::concurrency::demux;
use crate::concurrency::rate;
use crate::network_protocol::{
    Edge, EdgeState, Encoding, OwnedAccount, ParsePeerMessageError, PartialEdgeInfo,
    PeerChainInfoV2, PeerIdOrHash, PeerInfo, RawRoutedMessage, RoutedMessageBody,
    RoutingTableUpdate, SyncAccountsData,
};
use crate::peer::stream;
use crate::peer::stream::Scope;
use crate::peer::tracker::Tracker;
use crate::peer_manager::connection;
use crate::peer_manager::network_state::NetworkState;
use crate::peer_manager::peer_manager_actor::Event;
use crate::private_actix::{RegisterPeerError, SendMessage};
use crate::routing::edge::verify_nonce;
use crate::stats::metrics;
use crate::tcp;
use crate::time;
use crate::types::{Handshake, HandshakeFailureReason, PeerMessage, PeerType, ReasonForBan};
use actix::fut::future::wrap_future;
use actix::{Actor as _, ActorContext as _, ActorFutureExt as _, AsyncContext as _};
use lru::LruCache;
use near_crypto::Signature;
use near_o11y::{handler_debug_span, log_assert, pretty, OpenTelemetrySpanExt, WithSpanContext};
use near_performance_metrics_macros::perf;
use near_primitives::hash::CryptoHash;
use near_primitives::network::{AnnounceAccount, PeerId};
use near_primitives::types::EpochId;
use near_primitives::utils::DisplayOption;
use near_primitives::version::{
    ProtocolVersion, PEER_MIN_ALLOWED_PROTOCOL_VERSION, PROTOCOL_VERSION,
};
use parking_lot::Mutex;
use std::fmt::Debug;
use std::io;
use std::net::SocketAddr;
use std::sync::atomic::{AtomicU64, Ordering};
use std::sync::Arc;
<<<<<<< HEAD
=======
use tracing::{debug, error, info, warn, Instrument};
>>>>>>> 812eb188

/// Maximum number of messages per minute from single peer.
// TODO(#5453): current limit is way to high due to us sending lots of messages during sync.
const MAX_PEER_MSG_PER_MIN: usize = usize::MAX;
/// How often to request peers from active peers.
const REQUEST_PEERS_INTERVAL: time::Duration = time::Duration::seconds(60);

/// Maximal allowed UTC clock skew between this node and the peer.
const MAX_CLOCK_SKEW: time::Duration = time::Duration::minutes(30);

/// Maximum size of network message in encoded format.
/// We encode length as `u32`, and therefore maximum size can't be larger than `u32::MAX`.
const NETWORK_MESSAGE_MAX_SIZE_BYTES: usize = 512 * bytesize::MIB as usize;

/// Maximum number of transaction messages we will accept between block messages.
/// The purpose of this constant is to ensure we do not spend too much time deserializing and
/// dispatching transactions when we should be focusing on consensus-related messages.
const MAX_TRANSACTIONS_PER_BLOCK_MESSAGE: usize = 1000;
/// Limit cache size of 1000 messages
const ROUTED_MESSAGE_CACHE_SIZE: usize = 1000;
/// Duplicated messages will be dropped if routed through the same peer multiple times.
const DROP_DUPLICATED_MESSAGES_PERIOD: time::Duration = time::Duration::milliseconds(50);

#[derive(Debug, Clone, PartialEq, Eq)]
pub struct ConnectionClosedEvent {
    pub(crate) stream_id: tcp::StreamId,
    pub(crate) reason: ClosingReason,
}

#[derive(Debug, Clone, PartialEq, Eq)]
pub struct HandshakeStartedEvent {
    pub(crate) stream_id: tcp::StreamId,
}

#[derive(Debug, Clone, PartialEq, Eq)]
pub struct HandshakeCompletedEvent {
    pub(crate) stream_id: tcp::StreamId,
    pub(crate) edge: Edge,
    pub(crate) tier: tcp::Tier,
}

#[derive(thiserror::Error, Clone, PartialEq, Eq, Debug)]
pub(crate) enum ClosingReason {
    #[error("too many inbound connections in connecting state")]
    TooManyInbound,
    #[error("outbound not allowed: {0}")]
    OutboundNotAllowed(connection::PoolError),

    #[error("peer banned: {0:?}")]
    Ban(ReasonForBan),
    #[error("handshake failed")]
    HandshakeFailed,
    #[error("rejected by PeerManager: {0:?}")]
    RejectedByPeerManager(RegisterPeerError),
    #[error("stream error")]
    StreamError,
    #[error("disallowed message")]
    DisallowedMessage,
    #[error("PeerManager requested to close the connection")]
    PeerManager,
    #[error("Received DisconnectMessage from peer")]
    DisconnectMessage,
    #[error("Peer clock skew exceeded {MAX_CLOCK_SKEW}")]
    TooLargeClockSkew,
}

pub(crate) struct PeerActor {
    clock: time::Clock,

    /// Shared state of the network module.
    network_state: Arc<NetworkState>,
    /// This node's id and address (either listening or socket address).
    my_node_info: PeerInfo,

    /// TEST-ONLY
    stream_id: crate::tcp::StreamId,
    /// Peer address from connection.
    peer_addr: SocketAddr,
    /// Peer type.
    peer_type: PeerType,

    /// Framed wrapper to send messages through the TCP connection.
    framed: stream::FramedWriter<PeerActor>,

    /// Tracker for requests and responses.
    tracker: Arc<Mutex<Tracker>>,
    /// Network bandwidth stats.
    stats: Arc<connection::Stats>,
    /// Cache of recently routed messages, this allows us to drop duplicates
    routed_message_cache: LruCache<(PeerId, PeerIdOrHash, Signature), time::Instant>,
    /// Whether we detected support for protocol buffers during handshake.
    protocol_buffers_supported: bool,
    /// Whether the PeerActor should skip protobuf support detection and use
    /// a given encoding right away.
    force_encoding: Option<Encoding>,

    /// Peer status.
    peer_status: PeerStatus,
    closing_reason: Option<ClosingReason>,
    /// Peer id and info. Present when Ready,
    /// or (for outbound only) when Connecting.
    // TODO: move it to ConnectingStatus::Outbound.
    // When ready, use connection.peer_info instead.
    peer_info: DisplayOption<PeerInfo>,
}

impl Debug for PeerActor {
    fn fmt(&self, f: &mut std::fmt::Formatter<'_>) -> Result<(), std::fmt::Error> {
        write!(f, "{:?}", self.my_node_info)
    }
}

#[derive(Clone, Debug)]
struct HandshakeSpec {
    /// ID of the peer on the other side of the connection.
    peer_id: PeerId,
    tier: tcp::Tier,
    protocol_version: ProtocolVersion,
    partial_edge_info: PartialEdgeInfo,
}

type HandshakeSignalSender = tokio::sync::oneshot::Sender<std::convert::Infallible>;
pub type HandshakeSignal = tokio::sync::oneshot::Receiver<std::convert::Infallible>;

impl PeerActor {
    /// Spawns a PeerActor on a separate actix::Arbiter and awaits for the
    /// handshake to succeed/fail. The actual result is not returned because
    /// actix makes everything complicated.
    pub(crate) async fn spawn_and_handshake(
        clock: time::Clock,
        stream: tcp::Stream,
        force_encoding: Option<Encoding>,
        network_state: Arc<NetworkState>,
    ) -> anyhow::Result<actix::Addr<Self>> {
        let (addr, handshake_signal) = Self::spawn(clock, stream, force_encoding, network_state)?;
        // This is a receiver of Infallible, so it only completes when the channel is closed.
        handshake_signal.await.err().unwrap();
        Ok(addr)
    }

    pub(crate) fn spawn(
        clock: time::Clock,
        stream: tcp::Stream,
        force_encoding: Option<Encoding>,
        network_state: Arc<NetworkState>,
    ) -> anyhow::Result<(actix::Addr<Self>, HandshakeSignal)> {
        let stream_id = stream.id();
        match Self::spawn_inner(clock, stream, force_encoding, network_state.clone()) {
            Ok(it) => Ok(it),
            Err(reason) => {
                network_state.config.event_sink.push(Event::ConnectionClosed(
                    ConnectionClosedEvent { stream_id, reason: reason.clone() },
                ));
                Err(reason.into())
            }
        }
    }

    fn spawn_inner(
        clock: time::Clock,
        stream: tcp::Stream,
        force_encoding: Option<Encoding>,
        network_state: Arc<NetworkState>,
    ) -> Result<(actix::Addr<Self>, HandshakeSignal), ClosingReason> {
        let connecting_status = match &stream.type_ {
            tcp::StreamType::Inbound => ConnectingStatus::Inbound(
                network_state
                    .inbound_handshake_permits
                    .clone()
                    .try_acquire_owned()
                    .map_err(|_| ClosingReason::TooManyInbound)?,
            ),
            tcp::StreamType::Outbound { tier, peer_id } => ConnectingStatus::Outbound {
                _permit: match tier {
                    tcp::Tier::T1 => network_state
                        .tier1
                        .start_outbound(peer_id.clone())
                        .map_err(ClosingReason::OutboundNotAllowed)?,
                    tcp::Tier::T2 => {
                        // A loop connection is not allowed on TIER2
                        // (it is allowed on TIER1 to verify node's public IP).
                        // TODO(gprusak): try to make this more consistent.
                        if peer_id == &network_state.config.node_id() {
                            return Err(ClosingReason::OutboundNotAllowed(
                                connection::PoolError::UnexpectedLoopConnection,
                            ));
                        }
                        network_state
                            .tier2
                            .start_outbound(peer_id.clone())
                            .map_err(ClosingReason::OutboundNotAllowed)?
                    }
                },
                handshake_spec: HandshakeSpec {
                    partial_edge_info: network_state.propose_edge(peer_id, None),
                    protocol_version: PROTOCOL_VERSION,
                    tier: *tier,
                    peer_id: peer_id.clone(),
                },
            },
        };
        // Override force_encoding for outbound Tier1 connections,
        // since Tier1Handshake is supported only with proto encoding.
        let force_encoding = match &stream.type_ {
            tcp::StreamType::Outbound { tier, .. } if tier == &tcp::Tier::T1 => {
                Some(Encoding::Proto)
            }
            _ => force_encoding,
        };
        let my_node_info = PeerInfo {
            id: network_state.config.node_id(),
            addr: network_state.config.node_addr.clone(),
            account_id: network_state.config.validator.as_ref().map(|v| v.account_id()),
        };
        let (send, recv) = tokio::sync::oneshot::channel();
        // Start PeerActor on separate thread.
        Ok((
            Self::start_in_arbiter(&actix::Arbiter::new().handle(), move |ctx| {
                let stream_id = stream.id();
                let peer_addr = stream.peer_addr;
                let stream_type = stream.type_.clone();
                let scope = Scope { arbiter: actix::Arbiter::current(), addr: ctx.address() };
                let stats = Arc::new(connection::Stats::default());
                let (writer, mut reader) =
                    stream::FramedWriter::spawn(&scope, stream, stats.clone());

                scope.arbiter.spawn({
                    let clock = clock.clone();
                    let network_state = network_state.clone();
                    async move {
                        let tier2_limiter = rate::Limiter::new(
                            &clock,
                            rate::Limit {
                                qps: NETWORK_MESSAGE_MAX_SIZE_BYTES as f64,
                                burst: NETWORK_MESSAGE_MAX_SIZE_BYTES as u64,
                            },
                        );
                        let mut conn = None;
                        loop {
                            if conn.is_none() {
                                conn = scope.addr.send(GetConnection).await.ok().flatten();
                            }
                            let limiter = match &conn {
                                Some(conn) if conn.tier == tcp::Tier::T1 => {
                                    &network_state.tier1_recv_limiter
                                }
                                _ => &tier2_limiter,
                            };
                            match reader.recv(&clock, limiter).await {
                                Ok(frame) => {
                                    if let Err(err) = scope.addr.send(frame).await {
                                        tracing::debug!("err: {err:?}");
                                        return;
                                    }
                                }
                                Err(err) => {
                                    scope.addr.do_send(stream::Error::Recv(err));
                                    return;
                                }
                            }
                        }
                    }
                });
                Self {
                    closing_reason: None,

                    clock,
                    my_node_info,
                    stream_id,
                    peer_addr,
                    peer_type: match &stream_type {
                        tcp::StreamType::Inbound => PeerType::Inbound,
                        tcp::StreamType::Outbound { .. } => PeerType::Outbound,
                    },
                    peer_status: PeerStatus::Connecting(send, connecting_status),
                    framed: writer,
                    tracker: Default::default(),
                    stats,
                    routed_message_cache: LruCache::new(ROUTED_MESSAGE_CACHE_SIZE),
                    protocol_buffers_supported: false,
                    force_encoding,
                    peer_info: match &stream_type {
                        tcp::StreamType::Inbound => None,
                        tcp::StreamType::Outbound { peer_id, .. } => Some(PeerInfo {
                            id: peer_id.clone(),
                            addr: Some(peer_addr),
                            account_id: None,
                        }),
                    }
                    .into(),
                    network_state,
                }
            }),
            recv,
        ))
    }

    // Determines the encoding to use for communication with the peer.
    // It can be None while Handshake with the peer has not been finished yet.
    // In case it is None, both encodings are attempted for parsing, and each message
    // is sent twice.
    fn encoding(&self) -> Option<Encoding> {
        if self.force_encoding.is_some() {
            return self.force_encoding;
        }
        if self.protocol_buffers_supported {
            return Some(Encoding::Proto);
        }
        match self.peer_status {
            PeerStatus::Connecting { .. } => None,
            PeerStatus::Ready { .. } => Some(Encoding::Borsh),
        }
    }

    fn parse_message(&mut self, msg: &[u8]) -> Result<PeerMessage, ParsePeerMessageError> {
        if let Some(e) = self.encoding() {
            return PeerMessage::deserialize(e, msg);
        }
        if let Ok(msg) = PeerMessage::deserialize(Encoding::Proto, msg) {
            self.protocol_buffers_supported = true;
            return Ok(msg);
        }
        return PeerMessage::deserialize(Encoding::Borsh, msg);
    }

    fn send_message_or_log(&self, msg: &PeerMessage) {
        self.send_message(msg);
    }

    fn send_message(&self, msg: &PeerMessage) {
        if let (PeerStatus::Ready(conn), PeerMessage::PeersRequest) = (&self.peer_status, msg) {
            conn.last_time_peer_requested.store(Some(self.clock.now()));
        }
        if let Some(enc) = self.encoding() {
            return self.send_message_with_encoding(msg, enc);
        }
        self.send_message_with_encoding(msg, Encoding::Proto);
        self.send_message_with_encoding(msg, Encoding::Borsh);
    }

    fn send_message_with_encoding(&self, msg: &PeerMessage, enc: Encoding) {
        if let PeerStatus::Ready(conn) = &self.peer_status {
            if !conn.tier.is_allowed(msg) {
                panic!(
                    "trying to send {} message over {:?} connection.",
                    msg.msg_variant(),
                    conn.tier
                )
            }
        }
        let msg_type: &str = msg.msg_variant();
        let _span = tracing::trace_span!(
            target: "network",
            "send_message_with_encoding",
            msg_type= msg.msg_variant())
        .entered();
        // Skip sending block and headers if we received it or header from this peer.
        // Record block requests in tracker.
        match msg {
            PeerMessage::Block(b) if self.tracker.lock().has_received(b.hash()) => return,
            PeerMessage::BlockRequest(h) => self.tracker.lock().push_request(*h),
            _ => (),
        };

        let bytes = msg.serialize(enc);
        // TODO(gprusak): sending a too large message should probably be treated as a bug,
        // since dropping messages may lead to hard-to-debug high-level issues.
        if bytes.len() > NETWORK_MESSAGE_MAX_SIZE_BYTES {
            metrics::MessageDropped::InputTooLong.inc_unknown_msg();
            return;
        }
        self.tracker.lock().increment_sent(&self.clock, bytes.len() as u64);
        let bytes_len = bytes.len();
        tracing::trace!(target: "network", msg_len = bytes_len);
        self.framed.send(stream::Frame(bytes));
        metrics::PEER_DATA_SENT_BYTES.inc_by(bytes_len as u64);
        metrics::PEER_MESSAGE_SENT_BY_TYPE_TOTAL.with_label_values(&[msg_type]).inc();
        metrics::PEER_MESSAGE_SENT_BY_TYPE_BYTES
            .with_label_values(&[msg_type])
            .inc_by(bytes_len as u64);
    }

    fn send_handshake(&self, spec: HandshakeSpec) {
        let chain_info = self.network_state.chain_info.load();
        let handshake = Handshake {
            protocol_version: spec.protocol_version,
            oldest_supported_version: PEER_MIN_ALLOWED_PROTOCOL_VERSION,
            sender_peer_id: self.network_state.config.node_id(),
            target_peer_id: spec.peer_id,
            sender_listen_port: self.network_state.config.node_addr.map(|a| a.port()),
            sender_chain_info: PeerChainInfoV2 {
                genesis_id: self.network_state.genesis_id.clone(),
                height: chain_info.height,
                tracked_shards: chain_info.tracked_shards.clone(),
                archival: self.network_state.config.archive,
            },
            partial_edge_info: spec.partial_edge_info,
            owned_account: self.network_state.config.validator.as_ref().map(|vc| {
                OwnedAccount {
                    account_key: vc.signer.public_key().clone(),
                    peer_id: self.network_state.config.node_id(),
                    timestamp: self.clock.now_utc(),
                }
                .sign(vc.signer.as_ref())
            }),
        };
        let msg = match spec.tier {
            tcp::Tier::T1 => PeerMessage::Tier1Handshake(handshake),
            tcp::Tier::T2 => PeerMessage::Tier2Handshake(handshake),
        };
        self.send_message_or_log(&msg);
    }

    fn stop(&mut self, ctx: &mut actix::Context<PeerActor>, reason: ClosingReason) {
        // Only the first call to stop sets the closing_reason.
        if self.closing_reason.is_none() {
            tracing::debug!(target:"network", "{}: stopping: {reason:?} :: {:?}",self.network_state.config.node_id(),match &self.peer_status {
                PeerStatus::Ready(conn) => Some(&conn.peer_info.id),
                _ => None,
            });
            self.closing_reason = Some(reason);
        }
        ctx.stop();
    }

    /// `PeerId` of the current node.
    fn my_node_id(&self) -> &PeerId {
        &self.my_node_info.id
    }

    fn other_peer_id(&self) -> Option<&PeerId> {
        self.peer_info.as_ref().as_ref().map(|peer_info| &peer_info.id)
    }

    fn process_handshake(
        &mut self,
        ctx: &mut <PeerActor as actix::Actor>::Context,
        tier: tcp::Tier,
        handshake: Handshake,
    ) {
        tracing::debug!(target: "network", "{:?}: Received handshake {:?}", self.my_node_info.id, handshake);
        let cs = match &self.peer_status {
            PeerStatus::Connecting(_, it) => it,
            _ => panic!("process_handshake called in non-connecting state"),
        };
        match cs {
            ConnectingStatus::Outbound { handshake_spec: spec, .. } => {
                if handshake.protocol_version != spec.protocol_version {
                    tracing::warn!(target: "network", "Protocol version mismatch. Disconnecting peer {}", handshake.sender_peer_id);
                    self.stop(ctx, ClosingReason::HandshakeFailed);
                    return;
                }
                if handshake.sender_chain_info.genesis_id != self.network_state.genesis_id {
                    tracing::warn!(target: "network", "Genesis mismatch. Disconnecting peer {}", handshake.sender_peer_id);
                    self.stop(ctx, ClosingReason::HandshakeFailed);
                    return;
                }
                if handshake.sender_peer_id != spec.peer_id {
                    tracing::warn!(target: "network", "PeerId mismatch. Disconnecting peer {}", handshake.sender_peer_id);
                    self.stop(ctx, ClosingReason::HandshakeFailed);
                    return;
                }
                if tier != spec.tier {
                    tracing::warn!(target: "network", "Connection TIER mismatch. Disconnecting peer {}", handshake.sender_peer_id);
                    self.stop(ctx, ClosingReason::HandshakeFailed);
                    return;
                }
                if handshake.partial_edge_info.nonce != spec.partial_edge_info.nonce {
                    tracing::warn!(target: "network", "Nonce mismatch. Disconnecting peer {}", handshake.sender_peer_id);
                    self.stop(ctx, ClosingReason::HandshakeFailed);
                    return;
                }
            }
            ConnectingStatus::Inbound { .. } => {
                if PEER_MIN_ALLOWED_PROTOCOL_VERSION > handshake.protocol_version
                    || handshake.protocol_version > PROTOCOL_VERSION
                {
                    tracing::debug!(
                        target: "network",
                        version = handshake.protocol_version,
                        "Received connection from node with unsupported PROTOCOL_VERSION.");
                    self.send_message_or_log(&PeerMessage::HandshakeFailure(
                        self.my_node_info.clone(),
                        HandshakeFailureReason::ProtocolVersionMismatch {
                            version: PROTOCOL_VERSION,
                            oldest_supported_version: PEER_MIN_ALLOWED_PROTOCOL_VERSION,
                        },
                    ));
                    return;
                }
                let genesis_id = self.network_state.genesis_id.clone();
                if handshake.sender_chain_info.genesis_id != genesis_id {
                    tracing::debug!(target: "network", "Received connection from node with different genesis.");
                    self.send_message_or_log(&PeerMessage::HandshakeFailure(
                        self.my_node_info.clone(),
                        HandshakeFailureReason::GenesisMismatch(genesis_id),
                    ));
                    return;
                }
                if handshake.target_peer_id != self.my_node_info.id {
                    tracing::debug!(target: "network", "Received handshake from {:?} to {:?} but I am {:?}", handshake.sender_peer_id, handshake.target_peer_id, self.my_node_info.id);
                    self.send_message_or_log(&PeerMessage::HandshakeFailure(
                        self.my_node_info.clone(),
                        HandshakeFailureReason::InvalidTarget,
                    ));
                    return;
                }
                // Verify if nonce is sane.
                if let Err(err) = verify_nonce(&self.clock, handshake.partial_edge_info.nonce) {
                    tracing::debug!(target: "network", nonce=?handshake.partial_edge_info.nonce, my_node_id = ?self.my_node_id(), peer_id=?handshake.sender_peer_id, "bad nonce, disconnecting: {err}");
                    self.stop(ctx, ClosingReason::HandshakeFailed);
                    return;
                }
                // Check that the received nonce is greater than the current nonce of this connection.
                // If not (and this is an inbound connection) propose a new nonce.
                if let Some(last_edge) =
                    self.network_state.routing_table_view.get_local_edge(&handshake.sender_peer_id)
                {
                    if last_edge.nonce() >= handshake.partial_edge_info.nonce {
                        tracing::debug!(target: "network", "{:?}: Received too low nonce from peer {:?} sending evidence.", self.my_node_id(), self.peer_addr);
                        self.send_message_or_log(&PeerMessage::LastEdge(last_edge));
                        return;
                    }
                }
            }
        }

        // Verify that handshake.owned_account is valid.
        if let Some(owned_account) = &handshake.owned_account {
            if let Err(_) = owned_account.payload().verify(&owned_account.account_key) {
                self.stop(ctx, ClosingReason::Ban(ReasonForBan::InvalidSignature));
                return;
            }
            if owned_account.peer_id != handshake.sender_peer_id {
                self.stop(ctx, ClosingReason::HandshakeFailed);
                return;
            }
            if (owned_account.timestamp - self.clock.now_utc()).abs() >= MAX_CLOCK_SKEW {
                self.stop(ctx, ClosingReason::TooLargeClockSkew);
                return;
            }
        }

        // Merge partial edges.
        let nonce = handshake.partial_edge_info.nonce;
        let partial_edge_info = match cs {
            ConnectingStatus::Outbound { handshake_spec, .. } => {
                handshake_spec.partial_edge_info.clone()
            }
            ConnectingStatus::Inbound { .. } => {
                self.network_state.propose_edge(&handshake.sender_peer_id, Some(nonce))
            }
        };
        let edge = Edge::new(
            self.my_node_id().clone(),
            handshake.sender_peer_id.clone(),
            nonce,
            partial_edge_info.signature.clone(),
            handshake.partial_edge_info.signature.clone(),
        );

        // TODO(gprusak): not enabling a port for listening is also a valid setup.
        // In that case peer_info.addr should be None (same as now), however
        // we still should do the check against the PeerStore::blacklist.
        // Currently PeerManager is rejecting connections with peer_info.addr == None
        // preemptively.
        let peer_info = PeerInfo {
            id: handshake.sender_peer_id.clone(),
            addr: handshake
                .sender_listen_port
                .map(|port| SocketAddr::new(self.peer_addr.ip(), port)),
            account_id: None,
        };

        let now = self.clock.now();
        let conn = Arc::new(connection::Connection {
            tier,
            addr: ctx.address(),
            peer_info: peer_info.clone(),
            initial_chain_info: handshake.sender_chain_info.clone(),
            chain_height: AtomicU64::new(handshake.sender_chain_info.height),
            edge,
            owned_account: handshake.owned_account.clone(),
            peer_type: self.peer_type,
            stats: self.stats.clone(),
            _peer_connections_metric: metrics::PEER_CONNECTIONS.new_point(&metrics::Connection {
                type_: self.peer_type,
                encoding: self.encoding(),
            }),
            last_time_peer_requested: AtomicCell::new(None),
            last_time_received_message: AtomicCell::new(now),
            established_time: now,
            send_accounts_data_demux: demux::Demux::new(
                self.network_state.config.accounts_data_broadcast_rate_limit,
            ),
            send_routing_table_update_demux: demux::Demux::new(
                self.network_state.config.routing_table_update_rate_limit,
            ),
        });

        let tracker = self.tracker.clone();
        let clock = self.clock.clone();

        let mut interval =
            time::Interval::new(clock.now(), self.network_state.config.peer_stats_period);
        ctx.spawn({
            let conn = conn.clone();
            wrap_future(async move {
                loop {
                    interval.tick(&clock).await;
                    let sent = tracker.lock().sent_bytes.minute_stats(&clock);
                    let received = tracker.lock().received_bytes.minute_stats(&clock);
                    conn.stats
                        .received_bytes_per_sec
                        .store(received.bytes_per_min / 60, Ordering::Relaxed);
                    conn.stats.sent_bytes_per_sec.store(sent.bytes_per_min / 60, Ordering::Relaxed);
                    // Whether the peer is considered abusive due to sending too many messages.
                    // I am allowing this for now because I assume `MAX_PEER_MSG_PER_MIN` will
                    // some day be less than `u64::MAX`.
                    let is_abusive = received.count_per_min > MAX_PEER_MSG_PER_MIN
                        || sent.count_per_min > MAX_PEER_MSG_PER_MIN;
                    if is_abusive {
                        tracing::trace!(
                        target: "network",
                        peer_id = ?conn.peer_info.id,
                        sent = sent.count_per_min,
                        recv = received.count_per_min,
                        "Banning peer for abuse");
                        // TODO(MarX, #1586): Ban peer if we found them abusive. Fix issue with heavy
                        //  network traffic that flags honest peers.
                        // Send ban signal to peer instance. It should send ban signal back and stop the instance.
                        // if let Some(connected_peer) = act.connected_peers.get(&peer_id1) {
                        //     connected_peer.addr.do_send(PeerManagerRequest::BanPeer(ReasonForBan::Abusive));
                        // }
                    }
                }
            })
        });

        // Here we stop processing any PeerActor events until PeerManager
        // decides whether to accept the connection or not: ctx.wait makes
        // the actor event loop poll on the future until it completes before
        // processing any other events.
        ctx.wait(wrap_future({
            let network_state = self.network_state.clone();
            let clock = self.clock.clone();
            let conn = conn.clone();
            async move { network_state.register(&clock,conn).await }
        })
            .map(move |res, act: &mut PeerActor, ctx| {
                match res {
                    Ok(()) => {
<<<<<<< HEAD
                        tracing::debug!(target:"test", "{}: registered connection to {}",act.network_state.config.node_id(),conn.peer_info.id);
=======
>>>>>>> 812eb188
                        act.peer_info = Some(peer_info).into();
                        act.peer_status = PeerStatus::Ready(conn.clone());
                        // Respond to handshake if it's inbound and connection was consolidated.
                        if act.peer_type == PeerType::Inbound {
                            act.send_handshake(HandshakeSpec{
                                peer_id: handshake.sender_peer_id.clone(),
                                tier,
                                protocol_version: handshake.protocol_version,
                                partial_edge_info: partial_edge_info,
                            });
                        }
<<<<<<< HEAD
                        if tier==tcp::Tier::T2 {
                            if conn.peer_type == PeerType::Outbound {
                                // Outbound peer triggers the inital full accounts data sync.
                                // TODO(gprusak): implement triggering the periodic full sync.
                                act.send_message_or_log(&PeerMessage::SyncAccountsData(SyncAccountsData{
                                    accounts_data: act.network_state.accounts_data.load().data.values().cloned().collect(),
                                    incremental: false,
                                    requesting_full_sync: true,
                                }));
                            }
                            // Exchange peers periodically.
                            let conn = conn.clone();
                            ctx.spawn(wrap_future(async move {
                                let mut interval =
                                    tokio::time::interval(REQUEST_PEERS_INTERVAL.try_into().unwrap());
                                interval.set_missed_tick_behavior(tokio::time::MissedTickBehavior::Skip);
                                loop {
=======

                        // Exchange peers periodically.
                        ctx.spawn(wrap_future({
                            let clock = act.clock.clone();
                            let conn = conn.clone();
                            async move {
                                let mut interval = time::Interval::new(clock.now(),REQUEST_PEERS_INTERVAL);
                                loop {
                                    interval.tick(&clock).await;
>>>>>>> 812eb188
                                    conn.send_message(Arc::new(PeerMessage::PeersRequest));
                                    interval.tick().await;
                                }
<<<<<<< HEAD
                            }));
                            // Sync the RoutingTable.
                            act.sync_routing_table();
                        }
=======
                            }
                        }));
                        // Sync the RoutingTable.
                        act.sync_routing_table();
>>>>>>> 812eb188
                        act.network_state.config.event_sink.push(Event::HandshakeCompleted(HandshakeCompletedEvent{
                            stream_id: act.stream_id,
                            edge: conn.edge.clone(),
                            tier: conn.tier,
                        }));
                    },
                    Err(err) => {
                        tracing::info!(target: "network", "{:?}: Connection with {:?} rejected by PeerManager: {:?}", act.my_node_id(),conn.peer_info.id,err);
                        act.stop(ctx,ClosingReason::RejectedByPeerManager(err));
                    }
                }
            })
        );
    }

    // Send full RoutingTable.
    fn sync_routing_table(&self) {
        let mut known_edges: Vec<Edge> =
            self.network_state.graph.read().edges().values().cloned().collect();
        if self.network_state.config.skip_tombstones.is_some() {
            known_edges.retain(|edge| edge.removal_info().is_none());
            metrics::EDGE_TOMBSTONE_SENDING_SKIPPED.inc();
        }
        let known_accounts = self.network_state.routing_table_view.get_announce_accounts();
        self.send_message_or_log(&PeerMessage::SyncRoutingTable(RoutingTableUpdate::new(
            known_edges,
            known_accounts,
        )));
    }

    fn handle_msg_connecting(&mut self, ctx: &mut actix::Context<Self>, msg: PeerMessage) {
        match (&mut self.peer_status, msg) {
            (
                PeerStatus::Connecting(_, ConnectingStatus::Outbound { handshake_spec, .. }),
                PeerMessage::HandshakeFailure(peer_info, reason),
            ) => {
                match reason {
                    HandshakeFailureReason::GenesisMismatch(genesis) => {
                        tracing::warn!(target: "network", "Attempting to connect to a node ({}) with a different genesis block. Our genesis: {:?}, their genesis: {:?}", peer_info, self.network_state.genesis_id, genesis);
                        self.stop(ctx, ClosingReason::HandshakeFailed);
                    }
                    HandshakeFailureReason::ProtocolVersionMismatch {
                        version,
                        oldest_supported_version,
                    } => {
                        // Retry the handshake with the common protocol version.
                        let common_version = std::cmp::min(version, PROTOCOL_VERSION);
                        if common_version < oldest_supported_version
                            || common_version < PEER_MIN_ALLOWED_PROTOCOL_VERSION
                        {
                            tracing::warn!(target: "network", "Unable to connect to a node ({}) due to a network protocol version mismatch. Our version: {:?}, their: {:?}", peer_info, (PROTOCOL_VERSION, PEER_MIN_ALLOWED_PROTOCOL_VERSION), (version, oldest_supported_version));
                            self.stop(ctx, ClosingReason::HandshakeFailed);
                            return;
                        }
                        handshake_spec.protocol_version = common_version;
                        let spec = handshake_spec.clone();
                        ctx.wait(actix::fut::ready(()).then(move |_, act: &mut Self, _| {
                            act.send_handshake(spec);
                            actix::fut::ready(())
                        }));
                    }
                    HandshakeFailureReason::InvalidTarget => {
                        tracing::debug!(target: "network", "Peer found was not what expected. Updating peer info with {:?}", peer_info);
                        if let Err(err) =
                            self.network_state.peer_store.add_direct_peer(&self.clock, peer_info)
                        {
                            tracing::error!(target: "network", ?err, "Fail to update peer store");
                        }
                        self.stop(ctx, ClosingReason::HandshakeFailed);
                    }
                }
            }
            // TODO(gprusak): LastEdge should rather be a variant of HandshakeFailure.
            // Clean this up (you don't have to modify the proto, just the translation layer).
            (
                PeerStatus::Connecting(_, ConnectingStatus::Outbound { handshake_spec, .. }),
                PeerMessage::LastEdge(edge),
            ) => {
                // Check that the edge provided:
                let ok =
                    // - is for the relevant pair of peers
                    edge.key()==&Edge::make_key(self.my_node_info.id.clone(),handshake_spec.peer_id.clone()) &&
                    // - is not younger than what we proposed originally. This protects us from
                    //   a situation in which the peer presents us with a very outdated edge e,
                    //   and then we sign a new edge with nonce e.nonce+1 which is also outdated.
                    //   It may still happen that an edge with an old nonce gets signed, but only
                    //   if both nodes not know about the newer edge. We don't defend against that.
                    //   Also a malicious peer might send the LastEdge with the edge we just
                    //   signed (pretending that it is old) but we cannot detect that, because the
                    //   signatures are currently deterministic.
                    edge.nonce() >= handshake_spec.partial_edge_info.nonce &&
                    // - is a correctly signed edge
                    edge.verify();
                // Disconnect if neighbor sent an invalid edge.
                if !ok {
                    tracing::info!(target: "network", "{:?}: Peer {:?} sent invalid edge. Disconnect.", self.my_node_id(), self.peer_addr);
                    self.stop(ctx, ClosingReason::HandshakeFailed);
                    return;
                }
                // Disconnect if neighbor proposed an invalid edge.
                if !ok {
                    tracing::info!(target: "network", "{:?}: Peer {:?} sent invalid edge. Disconnect.", self.my_node_id(), self.peer_addr);
                    self.stop(ctx, ClosingReason::HandshakeFailed);
                    return;
                }
                // Recreate the edge with a newer nonce.
                handshake_spec.partial_edge_info =
                    self.network_state.propose_edge(&handshake_spec.peer_id, Some(edge.next()));
                let spec = handshake_spec.clone();
                ctx.wait(actix::fut::ready(()).then(move |_, act: &mut Self, _| {
                    act.send_handshake(spec);
                    actix::fut::ready(())
                }));
            }
            (PeerStatus::Connecting { .. }, PeerMessage::Tier1Handshake(msg)) => {
                self.process_handshake(ctx, tcp::Tier::T1, msg)
            }
            (PeerStatus::Connecting { .. }, PeerMessage::Tier2Handshake(msg)) => {
                self.process_handshake(ctx, tcp::Tier::T2, msg)
            }
            (_, msg) => {
                tracing::warn!(target:"network","unexpected message during handshake: {}",msg)
            }
        }
    }

    async fn receive_routed_message(
        clock: &time::Clock,
        network_state: &NetworkState,
        peer_id: PeerId,
        msg_hash: CryptoHash,
        body: RoutedMessageBody,
    ) -> Result<Option<RoutedMessageBody>, ReasonForBan> {
        let _span = tracing::trace_span!(target: "network", "receive_routed_message").entered();
        Ok(match body {
            RoutedMessageBody::TxStatusRequest(account_id, tx_hash) => network_state
                .client
                .tx_status_request(account_id, tx_hash)
                .await
                .map(|v| RoutedMessageBody::TxStatusResponse(*v)),
            RoutedMessageBody::TxStatusResponse(tx_result) => {
                network_state.client.tx_status_response(tx_result).await;
                None
            }
            RoutedMessageBody::StateRequestHeader(shard_id, sync_hash) => network_state
                .client
                .state_request_header(shard_id, sync_hash)
                .await?
                .map(RoutedMessageBody::VersionedStateResponse),
            RoutedMessageBody::StateRequestPart(shard_id, sync_hash, part_id) => network_state
                .client
                .state_request_part(shard_id, sync_hash, part_id)
                .await?
                .map(RoutedMessageBody::VersionedStateResponse),
            RoutedMessageBody::VersionedStateResponse(info) => {
                network_state.client.state_response(info).await;
                None
            }
            RoutedMessageBody::BlockApproval(approval) => {
                network_state.client.block_approval(approval, peer_id).await;
                None
            }
            RoutedMessageBody::ForwardTx(transaction) => {
                network_state.client.transaction(transaction, /*is_forwarded=*/ true).await;
                None
            }
            RoutedMessageBody::PartialEncodedChunkRequest(request) => {
                network_state.client.partial_encoded_chunk_request(request, msg_hash).await;
                None
            }
            RoutedMessageBody::PartialEncodedChunkResponse(response) => {
                network_state.client.partial_encoded_chunk_response(response, clock.now()).await;
                None
            }
            RoutedMessageBody::VersionedPartialEncodedChunk(chunk) => {
                network_state.client.partial_encoded_chunk(chunk).await;
                None
            }
            RoutedMessageBody::PartialEncodedChunkForward(msg) => {
                network_state.client.partial_encoded_chunk_forward(msg).await;
                None
            }
            RoutedMessageBody::ReceiptOutcomeRequest(_) => {
                // Silently ignore for the time being.  We’ve been still
                // sending those messages at protocol version 56 so we
                // need to wait until 59 before we can remove the
                // variant completely.
                None
            }
            body => {
                tracing::error!(target: "network", "Peer received unexpected message type: {:?}", body);
                None
            }
        })
    }

    fn receive_message(
        &self,
        ctx: &mut actix::Context<Self>,
        conn: &connection::Connection,
        msg: PeerMessage,
    ) {
        let _span = tracing::trace_span!(target: "network", "receive_message").entered();
        // This is a fancy way to clone the message iff event_sink is non-null.
        // If you have a better idea on how to achieve that, feel free to improve this.
        let message_processed_event = self
            .network_state
            .config
            .event_sink
            .delayed_push(|| Event::MessageProcessed(conn.tier, msg.clone()));
        let was_requested = match &msg {
            PeerMessage::Block(block) => {
                self.network_state.txns_since_last_block.store(0, Ordering::Release);
                let hash = *block.hash();
                conn.chain_height.fetch_max(block.header().height(), Ordering::Relaxed);
                let mut tracker = self.tracker.lock();
                tracker.push_received(hash);
                tracker.has_request(&hash)
            }
            _ => false,
        };
        let clock = self.clock.clone();
        let network_state = self.network_state.clone();
        let peer_id = conn.peer_info.id.clone();
        ctx.spawn(wrap_future(async move {
            Ok(match msg {
                PeerMessage::Routed(msg) => {
                    let msg_hash = msg.hash();
                    Self::receive_routed_message(&clock, &network_state, peer_id, msg_hash, msg.msg.body).await?.map(
                        |body| {
                            PeerMessage::Routed(network_state.sign_message(
                                &clock,
                                RawRoutedMessage { target: PeerIdOrHash::Hash(msg_hash), body },
                            ))
                        },
                    )
                }
                PeerMessage::BlockRequest(hash) => {
                    network_state.client.block_request(hash).await.map(|b|PeerMessage::Block(*b))
                }
                PeerMessage::BlockHeadersRequest(hashes) => {
                    network_state.client.block_headers_request(hashes).await.map(PeerMessage::BlockHeaders)
                }
                PeerMessage::Block(block) => {
                    network_state.client.block(block, peer_id, was_requested).await;
                    None
                }
                PeerMessage::Transaction(transaction) => {
                    network_state.client.transaction(transaction, /*is_forwarded=*/ false).await;
                    None
                }
                PeerMessage::BlockHeaders(headers) => {
                    network_state.client.block_headers(headers, peer_id).await?;
                    None
                }
                PeerMessage::Challenge(challenge) => {
                    network_state.client.challenge(challenge).await;
                    None
                }
                msg => {
                    tracing::error!(target: "network", "Peer received unexpected type: {:?}", msg);
                    None
                }
            })}.in_current_span())
            .map(|res, act: &mut PeerActor, ctx| {
                match res {
                    // TODO(gprusak): make sure that for routed messages we drop routeback info correctly.
                    Ok(Some(resp)) => act.send_message_or_log(&resp),
                    Ok(None) => {}
                    Err(ban_reason) => act.stop(ctx, ClosingReason::Ban(ban_reason)),
                }
                message_processed_event();
            }),
        );
    }

    fn handle_msg_ready(
        &mut self,
        ctx: &mut actix::Context<Self>,
        conn: Arc<connection::Connection>,
        peer_msg: PeerMessage,
    ) {
        let _span = tracing::trace_span!(
            target: "network",
            "handle_msg_ready")
        .entered();

        match peer_msg.clone() {
            PeerMessage::Disconnect => {
                tracing::debug!(target: "network", "Disconnect signal. Me: {:?} Peer: {:?}", self.my_node_info.id, self.other_peer_id());
                self.stop(ctx, ClosingReason::DisconnectMessage);
            }
            PeerMessage::Tier1Handshake(_) | PeerMessage::Tier2Handshake(_) => {
                // Received handshake after already have seen handshake from this peer.
                tracing::debug!(target: "network", "Duplicate handshake from {}", self.peer_info);
            }
            PeerMessage::PeersRequest => {
                let peers = self
                    .network_state
                    .peer_store
                    .healthy_peers(self.network_state.config.max_send_peers as usize);
                if !peers.is_empty() {
                    tracing::debug!(target: "network", "Peers request from {}: sending {} peers.", self.peer_info, peers.len());
                    self.send_message_or_log(&PeerMessage::PeersResponse(peers));
                }
<<<<<<< HEAD
                self.network_state
                    .config
                    .event_sink
                    .push(Event::MessageProcessed(tcp::Tier::T2, peer_msg));
=======
                self.network_state.config.event_sink.push(Event::MessageProcessed(peer_msg));
>>>>>>> 812eb188
            }
            PeerMessage::PeersResponse(peers) => {
                tracing::debug!(target: "network", "Received peers from {}: {} peers.", self.peer_info, peers.len());
                let node_id = self.network_state.config.node_id();
                if let Err(err) = self.network_state.peer_store.add_indirect_peers(
                    &self.clock,
                    peers.into_iter().filter(|peer_info| peer_info.id != node_id),
                ) {
                    tracing::error!(target: "network", ?err, "Fail to update peer store");
                };
<<<<<<< HEAD
                self.network_state
                    .config
                    .event_sink
                    .push(Event::MessageProcessed(tcp::Tier::T2, peer_msg));
=======
                self.network_state.config.event_sink.push(Event::MessageProcessed(peer_msg));
>>>>>>> 812eb188
            }
            PeerMessage::RequestUpdateNonce(edge_info) => {
                let clock = self.clock.clone();
                let network_state = self.network_state.clone();
<<<<<<< HEAD
                self.network_state.arbiter.spawn(async move {
=======
                ctx.spawn(wrap_future(async move {
>>>>>>> 812eb188
                    let peer_id = &conn.peer_info.id;
                    let edge = match network_state.routing_table_view.get_local_edge(peer_id) {
                        Some(cur_edge)
                            if cur_edge.edge_type() == EdgeState::Active
                                && cur_edge.nonce() >= edge_info.nonce =>
                        {
                            cur_edge.clone()
                        }
<<<<<<< HEAD
                        _ => {
                            let new_edge = Edge::build_with_secret_key(
                                network_state.config.node_id(),
                                peer_id.clone(),
                                edge_info.nonce,
                                &network_state.config.node_key,
                                edge_info.signature,
                            );
                            if let Err(ban_reason) = network_state
                                .add_edges_to_routing_table(&clock, vec![new_edge.clone()])
                                .await
                            {
                                conn.stop(Some(ban_reason));
                            }
                            new_edge
                        }
                    };
                    conn.send_message(Arc::new(PeerMessage::SyncRoutingTable(
                        RoutingTableUpdate { accounts: vec![], edges: vec![edge] },
                    )));
                    network_state
                        .config
                        .event_sink
                        .push(Event::MessageProcessed(tcp::Tier::T2, peer_msg));
                });
            }
            PeerMessage::SyncRoutingTable(rtu) => {
                self.handle_sync_routing_table(conn, rtu);
                self.network_state
                    .config
                    .event_sink
                    .push(Event::MessageProcessed(tcp::Tier::T2, peer_msg));
            }
            PeerMessage::SyncAccountsData(msg) => {
                let peer_id = conn.peer_info.id.clone();
=======
                        _ => match network_state
                            .finalize_edge(&clock, peer_id.clone(), edge_info)
                            .await
                        {
                            Ok(edge) => edge,
                            Err(ban_reason) => {
                                conn.stop(Some(ban_reason));
                                return;
                            }
                        },
                    };
                    conn.send_message(Arc::new(PeerMessage::SyncRoutingTable(
                        RoutingTableUpdate::from_edges(vec![edge]),
                    )));
                    network_state.config.event_sink.push(Event::MessageProcessed(peer_msg));
                }));
            }
            PeerMessage::SyncRoutingTable(rtu) => {
                let clock = self.clock.clone();
                let network_state = self.network_state.clone();
                ctx.spawn(wrap_future(async move {
                    Self::handle_sync_routing_table(&clock, &network_state, conn, rtu).await;
                    network_state.config.event_sink.push(Event::MessageProcessed(peer_msg));
                }));
            }
            PeerMessage::SyncAccountsData(msg) => {
>>>>>>> 812eb188
                let network_state = self.network_state.clone();
                // In case a full sync is requested, immediately send what we got.
                // It is a microoptimization: we do not send back the data we just received.
                if msg.requesting_full_sync {
                    self.send_message_or_log(&PeerMessage::SyncAccountsData(SyncAccountsData {
                        requesting_full_sync: false,
                        incremental: false,
                        accounts_data: network_state
                            .accounts_data
                            .load()
                            .data
                            .values()
                            .cloned()
                            .collect(),
                    }));
                }
<<<<<<< HEAD
                assert!(self.network_state.arbiter.spawn(async move {
                    async {
                        // Early exit, if there is no data in the message.
                        if msg.accounts_data.is_empty() {
                            return;
                        }
                        // Verify and add the new data to the internal state.
                        let (new_data, err) =
                            network_state.accounts_data.clone().insert(msg.accounts_data).await;
                        // Broadcast any new data we have found, even in presence of an error.
                        // This will prevent a malicious peer from forcing us to re-verify valid
                        // datasets. See accounts_data::Cache documentation for details.
                        if new_data.len() > 0 {
                            let handles: Vec<_> = network_state
                                .tier2
                                .load()
                                .ready
                                .values()
                                // Do not send the data back.
                                .filter(|p| peer_id != p.peer_info.id)
                                .map(|p| p.send_accounts_data(new_data.clone()))
                                .collect();
                            futures_util::future::join_all(handles).await;
                        }
                        if let Some(err) = err {
                            conn.stop(Some(match err {
                                accounts_data::Error::InvalidSignature => {
                                    ReasonForBan::InvalidSignature
                                }
                                accounts_data::Error::DataTooLarge => ReasonForBan::Abusive,
                                accounts_data::Error::SingleAccountMultipleData => {
                                    ReasonForBan::Abusive
                                }
                            }));
                        }
                    }
                    .await;
                    network_state
                        .config
                        .event_sink
                        .push(Event::MessageProcessed(tcp::Tier::T2, peer_msg));
=======
                // Early exit, if there is no data in the message.
                if msg.accounts_data.is_empty() {
                    network_state.config.event_sink.push(Event::MessageProcessed(peer_msg));
                    return;
                }
                let network_state = self.network_state.clone();
                ctx.spawn(wrap_future(async move {
                    if let Some(err) = network_state.add_accounts_data(msg.accounts_data).await {
                        conn.stop(Some(match err {
                            accounts_data::Error::InvalidSignature => {
                                ReasonForBan::InvalidSignature
                            }
                            accounts_data::Error::DataTooLarge => ReasonForBan::Abusive,
                            accounts_data::Error::SingleAccountMultipleData => {
                                ReasonForBan::Abusive
                            }
                        }));
                    }
                    network_state.config.event_sink.push(Event::MessageProcessed(peer_msg));
>>>>>>> 812eb188
                }));
            }
            PeerMessage::Routed(mut msg) => {
                tracing::trace!(
                    target: "network",
                    "Received routed message from {} to {:?}.",
                    self.peer_info,
                    msg.target);
                let for_me = self.network_state.message_for_me(&msg.target);
                if for_me {
                    let fastest = self
                        .network_state
                        .recent_routed_messages
                        .lock()
                        .put(CryptoHash::hash_borsh(&msg.body), ())
                        .is_none();
                    metrics::record_routed_msg_latency(&self.clock, &msg, conn.tier, fastest);
                }

                // Drop duplicated messages routed within DROP_DUPLICATED_MESSAGES_PERIOD ms
                let key = (msg.author.clone(), msg.target.clone(), msg.signature.clone());
                let now = self.clock.now();
                if let Some(&t) = self.routed_message_cache.get(&key) {
                    if now <= t + DROP_DUPLICATED_MESSAGES_PERIOD {
                        tracing::debug!(target: "network", "Dropping duplicated message from {} to {:?}", msg.author, msg.target);
                        return;
                    }
                }
                if let RoutedMessageBody::ForwardTx(_) = &msg.body {
                    // Check whenever we exceeded number of transactions we got since last block.
                    // If so, drop the transaction.
                    let r = self.network_state.txns_since_last_block.load(Ordering::Acquire);
                    if r > MAX_TRANSACTIONS_PER_BLOCK_MESSAGE {
                        return;
                    }
                    self.network_state.txns_since_last_block.fetch_add(1, Ordering::AcqRel);
                }
                self.routed_message_cache.put(key, now);

                if !msg.verify() {
                    // Received invalid routed message from peer.
                    self.stop(ctx, ClosingReason::Ban(ReasonForBan::InvalidSignature));
                    return;
                }
                let from = &conn.peer_info.id;
                if msg.expect_response() {
                    tracing::trace!(target: "network", route_back = ?msg.clone(), "Received peer message that requires response");
                    match conn.tier {
                        tcp::Tier::T1 => self.network_state.tier1_route_back.lock().insert(
                            &self.clock,
                            msg.hash(),
                            from.clone(),
                        ),
                        tcp::Tier::T2 => self.network_state.routing_table_view.add_route_back(
                            &self.clock,
                            msg.hash(),
                            from.clone(),
                        ),
                    }
                }
                if for_me {
                    // Handle Ping and Pong message if they are for us without sending to client.
                    // i.e. Return false in case of Ping and Pong
                    match &msg.body {
                        RoutedMessageBody::Ping(ping) => {
                            self.network_state.send_pong(
                                &self.clock,
                                conn.tier,
                                ping.nonce,
                                msg.hash(),
                            );
                            // TODO(gprusak): deprecate Event::Ping/Pong in favor of
                            // MessageProcessed.
                            self.network_state.config.event_sink.push(Event::Ping(ping.clone()));
                            self.network_state
                                .config
                                .event_sink
                                .push(Event::MessageProcessed(conn.tier, PeerMessage::Routed(msg)));
                        }
                        RoutedMessageBody::Pong(pong) => {
                            self.network_state.config.event_sink.push(Event::Pong(pong.clone()));
                            self.network_state
                                .config
                                .event_sink
                                .push(Event::MessageProcessed(conn.tier, PeerMessage::Routed(msg)));
                        }
                        _ => self.receive_message(ctx, &conn, PeerMessage::Routed(msg.clone())),
                    }
                } else {
                    if msg.decrease_ttl() {
                        self.network_state.send_message_to_peer(&self.clock, conn.tier, msg);
                    } else {
                        self.network_state.config.event_sink.push(Event::RoutedMessageDropped);
                        tracing::warn!(target: "network", ?msg, ?from, "Message dropped because TTL reached 0.");
                        metrics::ROUTED_MESSAGE_DROPPED
                            .with_label_values(&[msg.body_variant()])
                            .inc();
                    }
                }
            }
            msg => self.receive_message(ctx, &conn, msg),
        }
    }

<<<<<<< HEAD
    fn handle_sync_routing_table(
        &mut self,
=======
    async fn handle_sync_routing_table(
        clock: &time::Clock,
        network_state: &Arc<NetworkState>,
>>>>>>> 812eb188
        conn: Arc<connection::Connection>,
        rtu: RoutingTableUpdate,
    ) {
        let _span = tracing::trace_span!(target: "network", "handle_sync_routing_table").entered();
        if let Err(ban_reason) = network_state.add_edges(&clock, rtu.edges).await {
            conn.stop(Some(ban_reason));
        }
        // For every announce we received, we fetch the last announce with the same account_id
        // that we already broadcasted. Client actor will both verify signatures of the received announces
        // as well as filter out those which are older than the fetched ones (to avoid overriding
        // a newer announce with an older one).
        let old = network_state
            .routing_table_view
            .get_broadcasted_announces(rtu.accounts.iter().map(|a| &a.account_id));
        let accounts: Vec<(AnnounceAccount, Option<EpochId>)> = rtu
            .accounts
            .into_iter()
            .map(|aa| {
                let id = aa.account_id.clone();
                (aa, old.get(&id).map(|old| old.epoch_id.clone()))
            })
            .collect();
<<<<<<< HEAD

        self.network_state.arbiter.spawn({
            let conn = conn.clone();
            let network_state = self.network_state.clone();
            let clock = self.clock.clone();
            async move {
                if let Err(ban_reason) =
                    network_state.add_edges_to_routing_table(&clock, edges).await
                {
                    conn.stop(Some(ban_reason));
                }
            }
        });
        // Ask client to validate accounts before accepting them.
        self.network_state.arbiter.spawn({
            let conn = conn.clone();
            let network_state = self.network_state.clone();
            async move {
                match network_state.client.announce_account(accounts).await {
                    Err(ban_reason) => conn.stop(Some(ban_reason)),
                    Ok(accounts) => network_state.broadcast_accounts(accounts).await,
                }
            }
        });
=======
        match network_state.client.announce_account(accounts).await {
            Err(ban_reason) => conn.stop(Some(ban_reason)),
            Ok(accounts) => network_state.add_accounts(accounts).await,
        }
>>>>>>> 812eb188
    }
}

impl actix::Actor for PeerActor {
    type Context = actix::Context<PeerActor>;

    fn started(&mut self, ctx: &mut Self::Context) {
        metrics::PEER_CONNECTIONS_TOTAL.inc();
        tracing::debug!(target: "network", "{:?}: Peer {:?} {:?} started", self.my_node_info.id, self.peer_addr, self.peer_type);
        // Set Handshake timeout for stopping actor if peer is not ready after given period of time.

        near_performance_metrics::actix::run_later(
            ctx,
            self.network_state.config.handshake_timeout.try_into().unwrap(),
            move |act, ctx| match act.peer_status {
                PeerStatus::Connecting { .. } => {
                    tracing::info!(target: "network", "Handshake timeout expired for {}", act.peer_info);
                    act.stop(ctx, ClosingReason::HandshakeFailed);
                }
                _ => {}
            },
        );

        // If outbound peer, initiate handshake.
        if let PeerStatus::Connecting(_, ConnectingStatus::Outbound { handshake_spec, .. }) =
            &self.peer_status
        {
            self.send_handshake(handshake_spec.clone());
        }
        self.network_state
            .config
            .event_sink
            .push(Event::HandshakeStarted(HandshakeStartedEvent { stream_id: self.stream_id }));
    }

    fn stopping(&mut self, _: &mut Self::Context) -> actix::Running {
        metrics::PEER_CONNECTIONS_TOTAL.dec();
        tracing::debug!(target: "network", "{:?}: Peer {} disconnected.", self.my_node_info.id, self.peer_info);
        match &self.peer_status {
            // If PeerActor is in Connecting state, then
            // it was not registered in the NewtorkState,
            // so there is nothing to be done.
            PeerStatus::Connecting(..) => {}
            // Clean up the Connection from the NetworkState.
            PeerStatus::Ready(conn) => {
                let network_state = self.network_state.clone();
                let clock = self.clock.clone();
                let conn = conn.clone();
                let ban_reason = match self.closing_reason {
                    Some(ClosingReason::Ban(reason)) => Some(reason),
                    _ => None,
                };
<<<<<<< HEAD
                self.network_state.arbiter.spawn(async move {
                    network_state.unregister(&clock, &conn, ban_reason).await;
                });
=======
                network_state.unregister(&clock, &conn, ban_reason);
>>>>>>> 812eb188
            }
        }
        actix::Running::Stop
    }

    fn stopped(&mut self, _ctx: &mut Self::Context) {
        // closing_reason may be None in case the whole actix system is stopped.
        // It happens a lot in tests.
        if let Some(reason) = self.closing_reason.take() {
            self.network_state.config.event_sink.push(Event::ConnectionClosed(
                ConnectionClosedEvent { stream_id: self.stream_id, reason },
            ));
        }
        actix::Arbiter::current().stop();
    }
}

impl actix::Handler<stream::Error> for PeerActor {
    type Result = ();
    fn handle(&mut self, err: stream::Error, ctx: &mut Self::Context) {
        let expected = match &err {
            stream::Error::Recv(stream::RecvError::Closed) => true,
            stream::Error::Recv(stream::RecvError::MessageTooLarge { .. }) => {
                self.stop(ctx, ClosingReason::Ban(ReasonForBan::Abusive));
                true
            }
            // It is expected in a sense that the peer might be just slow.
            stream::Error::Send(stream::SendError::QueueOverflow { .. }) => true,
            stream::Error::Recv(stream::RecvError::IO(err))
            | stream::Error::Send(stream::SendError::IO(err)) => match err.kind() {
                // Connection has been closed.
                io::ErrorKind::UnexpectedEof
                | io::ErrorKind::ConnectionReset
                | io::ErrorKind::BrokenPipe => true,
                // When stopping tokio runtime, an "IO driver has terminated" is sometimes
                // returned.
                io::ErrorKind::Other => true,
                // It is unexpected in a sense that stream got broken in an unexpected way.
                // In case you encounter an error that was actually to be expected,
                // please add it here and document.
                _ => false,
            },
        };
        log_assert!(expected, "unexpected closing reason: {err}");
        tracing::info!(target: "network", ?err, "Closing connection to {}", self.peer_info);
        self.stop(ctx, ClosingReason::StreamError);
    }
}

impl actix::Handler<stream::Frame> for PeerActor {
    type Result = ();
    #[perf]
    fn handle(&mut self, stream::Frame(msg): stream::Frame, ctx: &mut Self::Context) {
<<<<<<< HEAD
        let _span = tracing::trace_span!(target: "network", "handle", handler = "bytes").entered();
=======
        let _span = tracing::debug_span!(
            target: "network",
            "handle",
            handler = "bytes",
            actor = "PeerActor",
            msg_len = msg.len(),
            peer = %self.peer_info)
        .entered();
        // TODO(#5155) We should change our code to track size of messages received from Peer
        // as long as it travels to PeerManager, etc.
>>>>>>> 812eb188

        if self.closing_reason.is_some() {
            tracing::warn!(target: "network", "Received message from closing connection {:?}. Ignoring", self.peer_type);
            return;
        }

        // Message type agnostic stats.
        {
            metrics::PEER_DATA_RECEIVED_BYTES.inc_by(msg.len() as u64);
            metrics::PEER_MESSAGE_RECEIVED_TOTAL.inc();
            tracing::trace!(target: "network", msg_len=msg.len());
            self.tracker.lock().increment_received(&self.clock, msg.len() as u64);
        }

        let mut peer_msg = match self.parse_message(&msg) {
            Ok(msg) => msg,
            Err(err) => {
                tracing::debug!(target: "network", "Received invalid data {} from {}: {}", pretty::AbbrBytes(&msg), self.peer_info, err);
                return;
            }
        };

        tracing::trace!(target: "network", "Received message: {}", peer_msg);

        {
            let labels = [peer_msg.msg_variant()];
            metrics::PEER_MESSAGE_RECEIVED_BY_TYPE_TOTAL.with_label_values(&labels).inc();
            metrics::PEER_MESSAGE_RECEIVED_BY_TYPE_BYTES
                .with_label_values(&labels)
                .inc_by(msg.len() as u64);
        }
        match &self.peer_status {
            PeerStatus::Connecting { .. } => self.handle_msg_connecting(ctx, peer_msg),
            PeerStatus::Ready(conn) => {
                if self.closing_reason.is_some() {
                    tracing::warn!(target: "network", "Received {} from closing connection {:?}. Ignoring", peer_msg, self.peer_type);
                    return;
                }
                conn.last_time_received_message.store(self.clock.now());
                // Check if the message type is allowed.
                if !conn.tier.is_allowed(&peer_msg) {
                    tracing::warn!(target: "network", "Received {} on {:?} connection, disconnecting",peer_msg.msg_variant(),conn.tier);
                    // TODO(gprusak): this is abusive behavior. Consider banning for it.
                    self.stop(ctx, ClosingReason::DisallowedMessage);
                    return;
                }

                // Optionally, ignore any received tombstones after startup. This is to
                // prevent overload from too much accumulated deleted edges.
                //
                // We have similar code to skip sending tombstones, here we handle the
                // case when our peer doesn't use that logic yet.
                if let Some(skip_tombstones) = self.network_state.config.skip_tombstones {
                    if let PeerMessage::SyncRoutingTable(routing_table) = &mut peer_msg {
                        if conn.established_time + skip_tombstones > self.clock.now() {
                            routing_table
                                .edges
                                .retain(|edge| edge.edge_type() == EdgeState::Active);
                            metrics::EDGE_TOMBSTONE_RECEIVING_SKIPPED.inc();
                        }
                    }
                }
                // Handle the message.
                self.handle_msg_ready(ctx, conn.clone(), peer_msg);
            }
        }
    }
}

#[derive(actix::Message)]
#[rtype("Option<Arc<connection::Connection>>")]
struct GetConnection;

/// Getter of Connection from the actor, so that tasks
/// which are not ActorFutures can access it.
/// Use with care (it is expensive).
// TODO(gprusak): refactor PeerActor, so that it is not needed.
impl actix::Handler<GetConnection> for PeerActor {
    type Result = Option<Arc<connection::Connection>>;
    fn handle(&mut self, _: GetConnection, _: &mut Self::Context) -> Self::Result {
        match &self.peer_status {
            PeerStatus::Ready(conn) => Some(conn.clone()),
            _ => None,
        }
    }
}

impl actix::Handler<WithSpanContext<SendMessage>> for PeerActor {
    type Result = ();

    #[perf]
    fn handle(&mut self, msg: WithSpanContext<SendMessage>, _: &mut Self::Context) {
        let (_span, msg) = handler_debug_span!(target: "network", msg);
        let _d = delay_detector::DelayDetector::new(|| "send message".into());
        self.send_message_or_log(&msg.message);
    }
}

/// Messages from PeerManager to Peer
#[derive(actix::Message, Debug)]
#[rtype(result = "()")]
pub(crate) struct Stop {
    pub ban_reason: Option<ReasonForBan>,
}

impl actix::Handler<WithSpanContext<Stop>> for PeerActor {
    type Result = ();

    #[perf]
    fn handle(&mut self, msg: WithSpanContext<Stop>, ctx: &mut Self::Context) -> Self::Result {
        let (_span, msg) = handler_debug_span!(target: "network", msg);
        self.stop(
            ctx,
            match msg.ban_reason {
                Some(reason) => ClosingReason::Ban(reason),
                None => ClosingReason::PeerManager,
            },
        );
    }
}

type InboundHandshakePermit = tokio::sync::OwnedSemaphorePermit;

#[derive(Debug)]
enum ConnectingStatus {
    Inbound(InboundHandshakePermit),
    Outbound { _permit: connection::OutboundHandshakePermit, handshake_spec: HandshakeSpec },
}

/// State machine of the PeerActor.
/// The transition graph for inbound connection is:
/// Connecting(Inbound) -> Ready
/// for outbound connection is:
/// Connecting(Outbound) -> Ready
///
/// From every state the PeerActor can be immediately shut down.
/// In the Connecting state only Handshake-related messages are allowed.
/// All the other messages can be exchanged only in the Ready state.
///
/// For the exact process of establishing a connection between peers,
/// see PoolSnapshot in chain/network/src/peer_manager/connection.rs.
#[derive(Debug)]
enum PeerStatus {
    /// Handshake in progress.
    Connecting(HandshakeSignalSender, ConnectingStatus),
    /// Ready to go.
    Ready(Arc<connection::Connection>),
}<|MERGE_RESOLUTION|>--- conflicted
+++ resolved
@@ -38,10 +38,6 @@
 use std::net::SocketAddr;
 use std::sync::atomic::{AtomicU64, Ordering};
 use std::sync::Arc;
-<<<<<<< HEAD
-=======
-use tracing::{debug, error, info, warn, Instrument};
->>>>>>> 812eb188
 
 /// Maximum number of messages per minute from single peer.
 // TODO(#5453): current limit is way to high due to us sending lots of messages during sync.
@@ -694,10 +690,6 @@
             .map(move |res, act: &mut PeerActor, ctx| {
                 match res {
                     Ok(()) => {
-<<<<<<< HEAD
-                        tracing::debug!(target:"test", "{}: registered connection to {}",act.network_state.config.node_id(),conn.peer_info.id);
-=======
->>>>>>> 812eb188
                         act.peer_info = Some(peer_info).into();
                         act.peer_status = PeerStatus::Ready(conn.clone());
                         // Respond to handshake if it's inbound and connection was consolidated.
@@ -709,7 +701,6 @@
                                 partial_edge_info: partial_edge_info,
                             });
                         }
-<<<<<<< HEAD
                         if tier==tcp::Tier::T2 {
                             if conn.peer_type == PeerType::Outbound {
                                 // Outbound peer triggers the inital full accounts data sync.
@@ -721,37 +712,18 @@
                                 }));
                             }
                             // Exchange peers periodically.
+                            let clock = act.clock.clone();
                             let conn = conn.clone();
                             ctx.spawn(wrap_future(async move {
-                                let mut interval =
-                                    tokio::time::interval(REQUEST_PEERS_INTERVAL.try_into().unwrap());
-                                interval.set_missed_tick_behavior(tokio::time::MissedTickBehavior::Skip);
-                                loop {
-=======
-
-                        // Exchange peers periodically.
-                        ctx.spawn(wrap_future({
-                            let clock = act.clock.clone();
-                            let conn = conn.clone();
-                            async move {
                                 let mut interval = time::Interval::new(clock.now(),REQUEST_PEERS_INTERVAL);
                                 loop {
                                     interval.tick(&clock).await;
->>>>>>> 812eb188
                                     conn.send_message(Arc::new(PeerMessage::PeersRequest));
-                                    interval.tick().await;
                                 }
-<<<<<<< HEAD
                             }));
                             // Sync the RoutingTable.
                             act.sync_routing_table();
                         }
-=======
-                            }
-                        }));
-                        // Sync the RoutingTable.
-                        act.sync_routing_table();
->>>>>>> 812eb188
                         act.network_state.config.event_sink.push(Event::HandshakeCompleted(HandshakeCompletedEvent{
                             stream_id: act.stream_id,
                             edge: conn.edge.clone(),
@@ -1057,14 +1029,10 @@
                     tracing::debug!(target: "network", "Peers request from {}: sending {} peers.", self.peer_info, peers.len());
                     self.send_message_or_log(&PeerMessage::PeersResponse(peers));
                 }
-<<<<<<< HEAD
                 self.network_state
                     .config
                     .event_sink
                     .push(Event::MessageProcessed(tcp::Tier::T2, peer_msg));
-=======
-                self.network_state.config.event_sink.push(Event::MessageProcessed(peer_msg));
->>>>>>> 812eb188
             }
             PeerMessage::PeersResponse(peers) => {
                 tracing::debug!(target: "network", "Received peers from {}: {} peers.", self.peer_info, peers.len());
@@ -1075,23 +1043,15 @@
                 ) {
                     tracing::error!(target: "network", ?err, "Fail to update peer store");
                 };
-<<<<<<< HEAD
                 self.network_state
                     .config
                     .event_sink
                     .push(Event::MessageProcessed(tcp::Tier::T2, peer_msg));
-=======
-                self.network_state.config.event_sink.push(Event::MessageProcessed(peer_msg));
->>>>>>> 812eb188
             }
             PeerMessage::RequestUpdateNonce(edge_info) => {
                 let clock = self.clock.clone();
                 let network_state = self.network_state.clone();
-<<<<<<< HEAD
-                self.network_state.arbiter.spawn(async move {
-=======
                 ctx.spawn(wrap_future(async move {
->>>>>>> 812eb188
                     let peer_id = &conn.peer_info.id;
                     let edge = match network_state.routing_table_view.get_local_edge(peer_id) {
                         Some(cur_edge)
@@ -1100,43 +1060,6 @@
                         {
                             cur_edge.clone()
                         }
-<<<<<<< HEAD
-                        _ => {
-                            let new_edge = Edge::build_with_secret_key(
-                                network_state.config.node_id(),
-                                peer_id.clone(),
-                                edge_info.nonce,
-                                &network_state.config.node_key,
-                                edge_info.signature,
-                            );
-                            if let Err(ban_reason) = network_state
-                                .add_edges_to_routing_table(&clock, vec![new_edge.clone()])
-                                .await
-                            {
-                                conn.stop(Some(ban_reason));
-                            }
-                            new_edge
-                        }
-                    };
-                    conn.send_message(Arc::new(PeerMessage::SyncRoutingTable(
-                        RoutingTableUpdate { accounts: vec![], edges: vec![edge] },
-                    )));
-                    network_state
-                        .config
-                        .event_sink
-                        .push(Event::MessageProcessed(tcp::Tier::T2, peer_msg));
-                });
-            }
-            PeerMessage::SyncRoutingTable(rtu) => {
-                self.handle_sync_routing_table(conn, rtu);
-                self.network_state
-                    .config
-                    .event_sink
-                    .push(Event::MessageProcessed(tcp::Tier::T2, peer_msg));
-            }
-            PeerMessage::SyncAccountsData(msg) => {
-                let peer_id = conn.peer_info.id.clone();
-=======
                         _ => match network_state
                             .finalize_edge(&clock, peer_id.clone(), edge_info)
                             .await
@@ -1163,7 +1086,6 @@
                 }));
             }
             PeerMessage::SyncAccountsData(msg) => {
->>>>>>> 812eb188
                 let network_state = self.network_state.clone();
                 // In case a full sync is requested, immediately send what we got.
                 // It is a microoptimization: we do not send back the data we just received.
@@ -1180,49 +1102,6 @@
                             .collect(),
                     }));
                 }
-<<<<<<< HEAD
-                assert!(self.network_state.arbiter.spawn(async move {
-                    async {
-                        // Early exit, if there is no data in the message.
-                        if msg.accounts_data.is_empty() {
-                            return;
-                        }
-                        // Verify and add the new data to the internal state.
-                        let (new_data, err) =
-                            network_state.accounts_data.clone().insert(msg.accounts_data).await;
-                        // Broadcast any new data we have found, even in presence of an error.
-                        // This will prevent a malicious peer from forcing us to re-verify valid
-                        // datasets. See accounts_data::Cache documentation for details.
-                        if new_data.len() > 0 {
-                            let handles: Vec<_> = network_state
-                                .tier2
-                                .load()
-                                .ready
-                                .values()
-                                // Do not send the data back.
-                                .filter(|p| peer_id != p.peer_info.id)
-                                .map(|p| p.send_accounts_data(new_data.clone()))
-                                .collect();
-                            futures_util::future::join_all(handles).await;
-                        }
-                        if let Some(err) = err {
-                            conn.stop(Some(match err {
-                                accounts_data::Error::InvalidSignature => {
-                                    ReasonForBan::InvalidSignature
-                                }
-                                accounts_data::Error::DataTooLarge => ReasonForBan::Abusive,
-                                accounts_data::Error::SingleAccountMultipleData => {
-                                    ReasonForBan::Abusive
-                                }
-                            }));
-                        }
-                    }
-                    .await;
-                    network_state
-                        .config
-                        .event_sink
-                        .push(Event::MessageProcessed(tcp::Tier::T2, peer_msg));
-=======
                 // Early exit, if there is no data in the message.
                 if msg.accounts_data.is_empty() {
                     network_state.config.event_sink.push(Event::MessageProcessed(peer_msg));
@@ -1242,7 +1121,6 @@
                         }));
                     }
                     network_state.config.event_sink.push(Event::MessageProcessed(peer_msg));
->>>>>>> 812eb188
                 }));
             }
             PeerMessage::Routed(mut msg) => {
@@ -1347,14 +1225,9 @@
         }
     }
 
-<<<<<<< HEAD
-    fn handle_sync_routing_table(
-        &mut self,
-=======
     async fn handle_sync_routing_table(
         clock: &time::Clock,
         network_state: &Arc<NetworkState>,
->>>>>>> 812eb188
         conn: Arc<connection::Connection>,
         rtu: RoutingTableUpdate,
     ) {
@@ -1377,37 +1250,10 @@
                 (aa, old.get(&id).map(|old| old.epoch_id.clone()))
             })
             .collect();
-<<<<<<< HEAD
-
-        self.network_state.arbiter.spawn({
-            let conn = conn.clone();
-            let network_state = self.network_state.clone();
-            let clock = self.clock.clone();
-            async move {
-                if let Err(ban_reason) =
-                    network_state.add_edges_to_routing_table(&clock, edges).await
-                {
-                    conn.stop(Some(ban_reason));
-                }
-            }
-        });
-        // Ask client to validate accounts before accepting them.
-        self.network_state.arbiter.spawn({
-            let conn = conn.clone();
-            let network_state = self.network_state.clone();
-            async move {
-                match network_state.client.announce_account(accounts).await {
-                    Err(ban_reason) => conn.stop(Some(ban_reason)),
-                    Ok(accounts) => network_state.broadcast_accounts(accounts).await,
-                }
-            }
-        });
-=======
         match network_state.client.announce_account(accounts).await {
             Err(ban_reason) => conn.stop(Some(ban_reason)),
             Ok(accounts) => network_state.add_accounts(accounts).await,
         }
->>>>>>> 812eb188
     }
 }
 
@@ -1460,13 +1306,7 @@
                     Some(ClosingReason::Ban(reason)) => Some(reason),
                     _ => None,
                 };
-<<<<<<< HEAD
-                self.network_state.arbiter.spawn(async move {
-                    network_state.unregister(&clock, &conn, ban_reason).await;
-                });
-=======
                 network_state.unregister(&clock, &conn, ban_reason);
->>>>>>> 812eb188
             }
         }
         actix::Running::Stop
@@ -1520,9 +1360,6 @@
     type Result = ();
     #[perf]
     fn handle(&mut self, stream::Frame(msg): stream::Frame, ctx: &mut Self::Context) {
-<<<<<<< HEAD
-        let _span = tracing::trace_span!(target: "network", "handle", handler = "bytes").entered();
-=======
         let _span = tracing::debug_span!(
             target: "network",
             "handle",
@@ -1531,9 +1368,6 @@
             msg_len = msg.len(),
             peer = %self.peer_info)
         .entered();
-        // TODO(#5155) We should change our code to track size of messages received from Peer
-        // as long as it travels to PeerManager, etc.
->>>>>>> 812eb188
 
         if self.closing_reason.is_some() {
             tracing::warn!(target: "network", "Received message from closing connection {:?}. Ignoring", self.peer_type);
