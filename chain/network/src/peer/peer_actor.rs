--- conflicted
+++ resolved
@@ -461,10 +461,6 @@
             tcp::Tier::T1 => PeerMessage::Tier1Handshake(handshake),
             tcp::Tier::T2 => PeerMessage::Tier2Handshake(handshake),
         };
-<<<<<<< HEAD
-=======
-        let msg = PeerMessage::Tier2Handshake(handshake);
->>>>>>> cd7150ec
         self.send_message_or_log(&msg);
     }
 
@@ -514,14 +510,11 @@
                 }
                 if handshake.sender_peer_id != spec.peer_id {
                     tracing::warn!(target: "network", "PeerId mismatch. Disconnecting peer {}", handshake.sender_peer_id);
-<<<<<<< HEAD
                     self.stop(ctx, ClosingReason::HandshakeFailed);
                     return;
                 }
                 if tier != spec.tier {
                     tracing::warn!(target: "network", "Connection TIER mismatch. Disconnecting peer {}", handshake.sender_peer_id);
-=======
->>>>>>> cd7150ec
                     self.stop(ctx, ClosingReason::HandshakeFailed);
                     return;
                 }
@@ -579,18 +572,13 @@
                 {
                     if last_edge.nonce() >= handshake.partial_edge_info.nonce {
                         tracing::debug!(target: "network", "{:?}: Received too low nonce from peer {:?} sending evidence.", self.my_node_id(), self.peer_addr);
-<<<<<<< HEAD
-                        self.send_message_or_log(&PeerMessage::LastEdge(last_edge));
-=======
                         self.send_message_or_log(&PeerMessage::LastEdge(last_edge.clone()));
->>>>>>> cd7150ec
                         return;
                     }
                 }
             }
         }
 
-<<<<<<< HEAD
         // Verify that handshake.owned_account is valid.
         if let Some(owned_account) = &handshake.owned_account {
             if let Err(_) = owned_account.payload().verify(&owned_account.account_key) {
@@ -605,18 +593,6 @@
                 self.stop(ctx, ClosingReason::TooLargeClockSkew);
                 return;
             }
-=======
-        // Verify that the received partial edge is valid.
-        // WARNING: signature is verified against the 2nd argument.
-        if !Edge::partial_verify(
-            &self.my_node_id(),
-            &handshake.sender_peer_id,
-            &handshake.partial_edge_info,
-        ) {
-            tracing::warn!(target: "network", "partial edge with invalid signature, disconnecting");
-            self.stop(ctx, ClosingReason::Ban(ReasonForBan::InvalidSignature));
-            return;
->>>>>>> cd7150ec
         }
 
         // Merge partial edges.
@@ -655,12 +631,8 @@
             tier,
             addr: ctx.address(),
             peer_info: peer_info.clone(),
-<<<<<<< HEAD
-            edge,
+            edge: AtomicCell::new(edge),
             owned_account: handshake.owned_account.clone(),
-=======
-            edge: AtomicCell::new(edge),
->>>>>>> cd7150ec
             genesis_id: handshake.sender_chain_info.genesis_id.clone(),
             tracked_shards: handshake.sender_chain_info.tracked_shards.clone(),
             archival: handshake.sender_chain_info.archival,
@@ -746,21 +718,6 @@
                                 protocol_version: handshake.protocol_version,
                                 partial_edge_info: partial_edge_info,
                             });
-<<<<<<< HEAD
-=======
-                        } else {
-                            // Outbound peer triggers the inital full accounts data sync.
-                            // TODO(gprusak): implement triggering the periodic full sync.
-                            act.send_message_or_log(&PeerMessage::SyncAccountsData(SyncAccountsData{
-                                accounts_data: act.network_state.accounts_data.load().data.values().cloned().collect(),
-                                incremental: false,
-                                requesting_full_sync: true,
-                            }));
-                            // Only broadcast the new edge from the outbound endpoint.
-                            act.network_state.tier2.broadcast_message(Arc::new(PeerMessage::SyncRoutingTable(
-                                RoutingTableUpdate::from_edges(vec![conn.edge.load()]),
-                            )));
->>>>>>> cd7150ec
                         }
                         if tier==tcp::Tier::T2 {
                             if conn.peer_type == PeerType::Outbound {
@@ -800,23 +757,10 @@
                                         }
                                     }
                                 }
-<<<<<<< HEAD
                             }));
-                            // Sync the RoutingTable.
-                            act.sync_routing_table();
-                        }
-
-                        act.network_state.config.event_sink.push(Event::HandshakeCompleted(HandshakeCompletedEvent{
-                            stream_id: act.stream_id,
-                            edge: conn.edge.clone(),
-                            tier: conn.tier,
-=======
-                            }
-                        }));
-
-                        // Refresh connection nonces but only if we're outbound. For inbound connection, the other party should 
-                        // take care of nonce refresh.
-                        if act.peer_type == PeerType::Outbound {
+
+                            // Refresh connection nonces but only if we're outbound. For inbound connection, the other party should 
+                            // take care of nonce refresh.
                             ctx.spawn(wrap_future({
                                 let conn = conn.clone();
                                 let network_state = act.network_state.clone();
@@ -839,13 +783,15 @@
                                     }
                                 }
                             }));
+
+                            // Sync the RoutingTable.
+                            act.sync_routing_table();
                         }
-                        // Sync the RoutingTable.
-                        act.sync_routing_table();
+
                         act.network_state.config.event_sink.push(Event::HandshakeCompleted(HandshakeCompletedEvent{
                             stream_id: act.stream_id,
                             edge: conn.edge.load(),
->>>>>>> cd7150ec
+                            tier: conn.tier,
                         }));
                     },
                     Err(err) => {
@@ -938,15 +884,12 @@
                 // Disconnect if neighbor sent an invalid edge.
                 if !ok {
                     tracing::info!(target: "network", "{:?}: Peer {:?} sent invalid edge. Disconnect.", self.my_node_id(), self.peer_addr);
-<<<<<<< HEAD
                     self.stop(ctx, ClosingReason::HandshakeFailed);
                     return;
                 }
                 // Disconnect if neighbor proposed an invalid edge.
                 if !ok {
                     tracing::info!(target: "network", "{:?}: Peer {:?} sent invalid edge. Disconnect.", self.my_node_id(), self.peer_addr);
-=======
->>>>>>> cd7150ec
                     self.stop(ctx, ClosingReason::HandshakeFailed);
                     return;
                 }
@@ -962,16 +905,11 @@
                     actix::fut::ready(())
                 }));
             }
-<<<<<<< HEAD
             (PeerStatus::Connecting { .. }, PeerMessage::Tier1Handshake(msg)) => {
                 self.process_handshake(ctx, tcp::Tier::T1, msg)
             }
             (PeerStatus::Connecting { .. }, PeerMessage::Tier2Handshake(msg)) => {
                 self.process_handshake(ctx, tcp::Tier::T2, msg)
-=======
-            (PeerStatus::Connecting { .. }, PeerMessage::Tier2Handshake(msg)) => {
-                self.process_handshake(ctx, msg)
->>>>>>> cd7150ec
             }
             (_, msg) => {
                 tracing::warn!(target:"network","unexpected message during handshake: {}",msg)
@@ -1152,11 +1090,7 @@
                 tracing::debug!(target: "network", "Disconnect signal. Me: {:?} Peer: {:?}", self.my_node_info.id, self.other_peer_id());
                 self.stop(ctx, ClosingReason::DisconnectMessage);
             }
-<<<<<<< HEAD
             PeerMessage::Tier1Handshake(_) | PeerMessage::Tier2Handshake(_) => {
-=======
-            PeerMessage::Tier2Handshake(_) => {
->>>>>>> cd7150ec
                 // Received handshake after already have seen handshake from this peer.
                 tracing::debug!(target: "network", "Duplicate handshake from {}", self.peer_info);
             }
@@ -1322,26 +1256,18 @@
                 let from = &conn.peer_info.id;
                 if msg.expect_response() {
                     tracing::trace!(target: "network", route_back = ?msg.clone(), "Received peer message that requires response");
-<<<<<<< HEAD
                     match conn.tier {
                         tcp::Tier::T1 => self.network_state.tier1_route_back.lock().insert(
                             &self.clock,
                             msg.hash(),
                             from.clone(),
                         ),
-                        tcp::Tier::T2 => self.network_state.routing_table_view.add_route_back(
+                        tcp::Tier::T2 => self.network_state.graph.routing_table.add_route_back(
                             &self.clock,
                             msg.hash(),
                             from.clone(),
                         ),
                     }
-=======
-                    self.network_state.graph.routing_table.add_route_back(
-                        &self.clock,
-                        msg.hash(),
-                        from.clone(),
-                    );
->>>>>>> cd7150ec
                 }
                 if for_me {
                     // Handle Ping and Pong message if they are for us without sending to client.
@@ -1564,38 +1490,6 @@
             }
         };
 
-<<<<<<< HEAD
-=======
-        match &peer_msg {
-            PeerMessage::Routed(msg) => {
-                let key = (msg.author.clone(), msg.target.clone(), msg.signature.clone());
-                let now = self.clock.now();
-                // Drop duplicated messages routed within DROP_DUPLICATED_MESSAGES_PERIOD ms
-                if let Some(&t) = self.routed_message_cache.get(&key) {
-                    if now <= t + DROP_DUPLICATED_MESSAGES_PERIOD {
-                        tracing::debug!(target: "network", "Dropping duplicated message from {} to {:?}", msg.author, msg.target);
-                        self.network_state.config.event_sink.push(Event::RoutedMessageDropped);
-                        return;
-                    }
-                }
-                if let RoutedMessageBody::ForwardTx(_) = &msg.body {
-                    // Check whenever we exceeded number of transactions we got since last block.
-                    // If so, drop the transaction.
-                    let r = self.network_state.txns_since_last_block.load(Ordering::Acquire);
-                    if r > MAX_TRANSACTIONS_PER_BLOCK_MESSAGE {
-                        return;
-                    }
-                    self.network_state.txns_since_last_block.fetch_add(1, Ordering::AcqRel);
-                }
-                self.routed_message_cache.put(key, now);
-            }
-            PeerMessage::Block(_) => {
-                self.network_state.txns_since_last_block.store(0, Ordering::Release);
-            }
-            _ => {}
-        }
-
->>>>>>> cd7150ec
         tracing::trace!(target: "network", "Received message: {}", peer_msg);
 
         {
@@ -1643,7 +1537,6 @@
     }
 }
 
-<<<<<<< HEAD
 #[derive(actix::Message)]
 #[rtype("Option<Arc<connection::Connection>>")]
 struct GetConnection;
@@ -1662,8 +1555,6 @@
     }
 }
 
-=======
->>>>>>> cd7150ec
 impl actix::Handler<WithSpanContext<SendMessage>> for PeerActor {
     type Result = ();
 
