use crate::accounts_data;
use crate::concurrency::arc_mutex::ArcMutex;
use crate::concurrency::atomic_cell::AtomicCell;
use crate::concurrency::demux;
use crate::concurrency::rate;
use crate::network_protocol::{
    Edge, EdgeState, Encoding, OwnedAccount, ParsePeerMessageError, PartialEdgeInfo,
    PeerChainInfoV2, PeerIdOrHash, PeerInfo, RawRoutedMessage, RoutedMessageBody, RoutedMessageV2,
    RoutingTableUpdate, SyncAccountsData,
};
use crate::peer::stream;
use crate::peer::stream::Scope;
use crate::peer::tracker::Tracker;
use crate::peer_manager::connection;
use crate::peer_manager::network_state::{NetworkState, PRUNE_EDGES_AFTER};
use crate::peer_manager::peer_manager_actor::Event;
use crate::private_actix::{RegisterPeerError, SendMessage};
use crate::routing::edge::verify_nonce;
use crate::stats::metrics;
use crate::tcp;
use crate::time;
use crate::types::{
    BlockInfo, Handshake, HandshakeFailureReason, PeerMessage, PeerType, ReasonForBan,
};
use actix::fut::future::wrap_future;
use actix::{Actor as _, ActorContext as _, ActorFutureExt as _, AsyncContext as _};
use lru::LruCache;
use near_crypto::Signature;
use near_o11y::{handler_debug_span, log_assert, pretty, OpenTelemetrySpanExt, WithSpanContext};
use near_performance_metrics_macros::perf;
use near_primitives::hash::CryptoHash;
use near_primitives::network::{AnnounceAccount, PeerId};
use near_primitives::types::EpochId;
use near_primitives::utils::DisplayOption;
use near_primitives::version::{
    ProtocolVersion, PEER_MIN_ALLOWED_PROTOCOL_VERSION, PROTOCOL_VERSION,
};
use parking_lot::Mutex;
use std::fmt::Debug;
use std::io;
use std::net::SocketAddr;
use std::sync::atomic::Ordering;
use std::sync::Arc;
use tracing::Instrument as _;

/// Maximum number of messages per minute from single peer.
// TODO(#5453): current limit is way to high due to us sending lots of messages during sync.
const MAX_PEER_MSG_PER_MIN: usize = usize::MAX;
/// How often to request peers from active peers.
const REQUEST_PEERS_INTERVAL: time::Duration = time::Duration::seconds(60);

/// Maximal allowed UTC clock skew between this node and the peer.
const MAX_CLOCK_SKEW: time::Duration = time::Duration::minutes(30);

/// Maximum size of network message in encoded format.
/// We encode length as `u32`, and therefore maximum size can't be larger than `u32::MAX`.
pub(crate) const NETWORK_MESSAGE_MAX_SIZE_BYTES: u32 = 512 * bytesize::MIB as u32;

/// Maximum number of transaction messages we will accept between block messages.
/// The purpose of this constant is to ensure we do not spend too much time deserializing and
/// dispatching transactions when we should be focusing on consensus-related messages.
const MAX_TRANSACTIONS_PER_BLOCK_MESSAGE: usize = 1000;
/// Limit cache size of 1000 messages
const ROUTED_MESSAGE_CACHE_SIZE: usize = 1000;
/// Duplicated messages will be dropped if routed through the same peer multiple times.
const DROP_DUPLICATED_MESSAGES_PERIOD: time::Duration = time::Duration::milliseconds(50);
/// How often to send the latest block to peers.
const SYNC_LATEST_BLOCK_INTERVAL: time::Duration = time::Duration::seconds(60);
/// How often to perform a full sync of AccountsData with the peer.
const ACCOUNTS_DATA_FULL_SYNC_INTERVAL: time::Duration = time::Duration::minutes(10);

#[derive(Debug, Clone, PartialEq, Eq)]
pub struct ConnectionClosedEvent {
    pub(crate) stream_id: tcp::StreamId,
    pub(crate) reason: ClosingReason,
}

#[derive(Debug, Clone, PartialEq, Eq)]
pub struct HandshakeStartedEvent {
    pub(crate) stream_id: tcp::StreamId,
}

#[derive(Debug, Clone, PartialEq, Eq)]
pub struct HandshakeCompletedEvent {
    pub(crate) stream_id: tcp::StreamId,
    pub(crate) edge: Edge,
    pub(crate) tier: tcp::Tier,
}

#[derive(thiserror::Error, Clone, PartialEq, Eq, Debug)]
pub(crate) enum ClosingReason {
    #[error("too many inbound connections in connecting state")]
    TooManyInbound,
    #[error("outbound not allowed: {0}")]
    OutboundNotAllowed(connection::PoolError),

    #[error("peer banned: {0:?}")]
    Ban(ReasonForBan),
    #[error("handshake failed")]
    HandshakeFailed,
    #[error("rejected by PeerManager: {0:?}")]
    RejectedByPeerManager(RegisterPeerError),
    #[error("stream error")]
    StreamError,
<<<<<<< HEAD
    #[error("disallowed message")]
=======
    /// Read through `tcp::Tier::is_allowed()` to see which message types
    /// are allowed for a connection of each tier.
    #[error("Received a message of type not allowed on this connection.")]
>>>>>>> 03eb0d62
    DisallowedMessage,
    #[error("PeerManager requested to close the connection")]
    PeerManager,
    #[error("Received DisconnectMessage from peer")]
    DisconnectMessage,
    #[error("Peer clock skew exceeded {MAX_CLOCK_SKEW}")]
    TooLargeClockSkew,
    #[error("owned_account.peer_id doesn't match handshake.sender_peer_id")]
    OwnedAccountMismatch,
    #[error("PeerActor stopped NOT via PeerActor::stop()")]
    Unknown,
}

pub(crate) struct PeerActor {
    clock: time::Clock,

    /// Shared state of the network module.
    network_state: Arc<NetworkState>,
    /// This node's id and address (either listening or socket address).
    my_node_info: PeerInfo,

    /// TEST-ONLY
    stream_id: crate::tcp::StreamId,
    /// Peer address from connection.
    peer_addr: SocketAddr,
    /// Peer type.
    peer_type: PeerType,

    /// Framed wrapper to send messages through the TCP connection.
    framed: stream::FramedWriter<PeerActor>,

    /// Tracker for requests and responses.
    tracker: Arc<Mutex<Tracker>>,
    /// Network bandwidth stats.
    stats: Arc<connection::Stats>,
    /// Cache of recently routed messages, this allows us to drop duplicates
    routed_message_cache: LruCache<(PeerId, PeerIdOrHash, Signature), time::Instant>,
    /// Whether we detected support for protocol buffers during handshake.
    protocol_buffers_supported: bool,
    /// Whether the PeerActor should skip protobuf support detection and use
    /// a given encoding right away.
    force_encoding: Option<Encoding>,

    /// Peer status.
    peer_status: PeerStatus,
    closing_reason: Option<ClosingReason>,
    /// Peer id and info. Present when Ready,
    /// or (for outbound only) when Connecting.
    // TODO: move it to ConnectingStatus::Outbound.
    // When ready, use connection.peer_info instead.
    peer_info: DisplayOption<PeerInfo>,
}

impl Debug for PeerActor {
    fn fmt(&self, f: &mut std::fmt::Formatter<'_>) -> Result<(), std::fmt::Error> {
        write!(f, "{:?}", self.my_node_info)
    }
}

#[derive(Clone, Debug)]
struct HandshakeSpec {
    /// ID of the peer on the other side of the connection.
    peer_id: PeerId,
    tier: tcp::Tier,
    protocol_version: ProtocolVersion,
    partial_edge_info: PartialEdgeInfo,
}

type HandshakeSignalSender = tokio::sync::oneshot::Sender<std::convert::Infallible>;
pub type HandshakeSignal = tokio::sync::oneshot::Receiver<std::convert::Infallible>;

impl PeerActor {
    /// Spawns a PeerActor on a separate actix::Arbiter and awaits for the
    /// handshake to succeed/fail. The actual result is not returned because
    /// actix makes everything complicated.
    pub(crate) async fn spawn_and_handshake(
        clock: time::Clock,
        stream: tcp::Stream,
        force_encoding: Option<Encoding>,
        network_state: Arc<NetworkState>,
    ) -> anyhow::Result<actix::Addr<Self>> {
        let (addr, handshake_signal) = Self::spawn(clock, stream, force_encoding, network_state)?;
<<<<<<< HEAD
=======
        // Await for the handshake to complete, by awaiting the handshake_signal channel.
>>>>>>> 03eb0d62
        // This is a receiver of Infallible, so it only completes when the channel is closed.
        handshake_signal.await.err().unwrap();
        Ok(addr)
    }

<<<<<<< HEAD
=======
    /// Spawns a PeerActor on a separate actix arbiter.
    /// Returns the actor address and a HandshakeSignal: an asynchronous channel
    /// which will be closed as soon as the handshake is finished (successfully or not).
    /// You can asynchronously await the returned HandshakeSignal.
>>>>>>> 03eb0d62
    pub(crate) fn spawn(
        clock: time::Clock,
        stream: tcp::Stream,
        force_encoding: Option<Encoding>,
        network_state: Arc<NetworkState>,
    ) -> anyhow::Result<(actix::Addr<Self>, HandshakeSignal)> {
        let stream_id = stream.id();
        match Self::spawn_inner(clock, stream, force_encoding, network_state.clone()) {
            Ok(it) => Ok(it),
            Err(reason) => {
                network_state.config.event_sink.push(Event::ConnectionClosed(
                    ConnectionClosedEvent { stream_id, reason: reason.clone() },
                ));
                Err(reason.into())
            }
        }
    }

    fn spawn_inner(
        clock: time::Clock,
        stream: tcp::Stream,
        force_encoding: Option<Encoding>,
        network_state: Arc<NetworkState>,
    ) -> Result<(actix::Addr<Self>, HandshakeSignal), ClosingReason> {
        let connecting_status = match &stream.type_ {
            tcp::StreamType::Inbound => ConnectingStatus::Inbound(
                network_state
                    .inbound_handshake_permits
                    .clone()
                    .try_acquire_owned()
                    .map_err(|_| ClosingReason::TooManyInbound)?,
            ),
            tcp::StreamType::Outbound { tier, peer_id } => ConnectingStatus::Outbound {
                _permit: match tier {
                    tcp::Tier::T1 => network_state
                        .tier1
                        .start_outbound(peer_id.clone())
                        .map_err(ClosingReason::OutboundNotAllowed)?,
                    tcp::Tier::T2 => {
                        // A loop connection is not allowed on TIER2
                        // (it is allowed on TIER1 to verify node's public IP).
                        // TODO(gprusak): try to make this more consistent.
                        if peer_id == &network_state.config.node_id() {
                            return Err(ClosingReason::OutboundNotAllowed(
                                connection::PoolError::UnexpectedLoopConnection,
                            ));
                        }
                        network_state
                            .tier2
                            .start_outbound(peer_id.clone())
                            .map_err(ClosingReason::OutboundNotAllowed)?
                    }
                },
                handshake_spec: HandshakeSpec {
                    partial_edge_info: network_state.propose_edge(&clock, peer_id, None),
                    protocol_version: PROTOCOL_VERSION,
                    tier: *tier,
                    peer_id: peer_id.clone(),
                },
            },
        };
        // Override force_encoding for outbound Tier1 connections,
        // since Tier1Handshake is supported only with proto encoding.
        let force_encoding = match &stream.type_ {
            tcp::StreamType::Outbound { tier, .. } if tier == &tcp::Tier::T1 => {
                Some(Encoding::Proto)
            }
            _ => force_encoding,
        };
        let my_node_info = PeerInfo {
            id: network_state.config.node_id(),
            addr: network_state.config.node_addr.clone(),
            account_id: network_state.config.validator.as_ref().map(|v| v.account_id()),
        };
<<<<<<< HEAD
        let (send, recv) = tokio::sync::oneshot::channel();
=======
        // recv is the HandshakeSignal returned by this spawn_inner() call.
        let (send, recv): (HandshakeSignalSender, HandshakeSignal) =
            tokio::sync::oneshot::channel();
>>>>>>> 03eb0d62
        // Start PeerActor on separate thread.
        Ok((
            Self::start_in_arbiter(&actix::Arbiter::new().handle(), move |ctx| {
                let stream_id = stream.id();
                let peer_addr = stream.peer_addr;
                let stream_type = stream.type_.clone();
<<<<<<< HEAD
                let scope = Scope { arbiter: actix::Arbiter::current(), addr: ctx.address() };
                let stats = Arc::new(connection::Stats::default());
                let (writer, mut reader) =
                    stream::FramedWriter::spawn(&scope, stream, stats.clone());

                scope.arbiter.spawn({
                    let clock = clock.clone();
                    let network_state = network_state.clone();
                    async move {
                        let tier2_limiter = rate::Limiter::new(
                            &clock,
                            network_state.config.tier2_connection_throughput_bytes,
                        );
                        let mut conn = None;
                        loop {
                            if conn.is_none() {
                                conn = scope.addr.send(GetConnection).await.ok().flatten();
                            }
                            let limiter = match &conn {
                                Some(conn) if conn.tier == tcp::Tier::T1 => {
                                    &network_state.tier1_recv_limiter
                                }
                                _ => &tier2_limiter,
                            };
                            match reader.recv(&clock, limiter).await {
                                Ok(frame) => {
                                    if let Err(err) = scope.addr.send(frame).await {
                                        tracing::debug!("err: {err:?}");
                                        return;
                                    }
                                }
                                Err(err) => {
                                    scope.addr.do_send(stream::Error::Recv(err));
                                    return;
                                }
                            }
                        }
                    }
                });
                Self {
                    closing_reason: None,

=======
                let stats = Arc::new(connection::Stats::default());
                let framed = stream::FramedStream::spawn(ctx, stream, stats.clone());
                Self {
                    closing_reason: None,
>>>>>>> 03eb0d62
                    clock,
                    my_node_info,
                    stream_id,
                    peer_addr,
                    peer_type: match &stream_type {
                        tcp::StreamType::Inbound => PeerType::Inbound,
                        tcp::StreamType::Outbound { .. } => PeerType::Outbound,
                    },
                    peer_status: PeerStatus::Connecting(send, connecting_status),
<<<<<<< HEAD
                    framed: writer,
=======
                    framed,
>>>>>>> 03eb0d62
                    tracker: Default::default(),
                    stats,
                    routed_message_cache: LruCache::new(ROUTED_MESSAGE_CACHE_SIZE),
                    protocol_buffers_supported: false,
                    force_encoding,
                    peer_info: match &stream_type {
                        tcp::StreamType::Inbound => None,
                        tcp::StreamType::Outbound { peer_id, .. } => Some(PeerInfo {
                            id: peer_id.clone(),
                            addr: Some(peer_addr),
                            account_id: None,
                        }),
                    }
                    .into(),
                    network_state,
                }
            }),
            recv,
        ))
    }

    // Determines the encoding to use for communication with the peer.
    // It can be None while Handshake with the peer has not been finished yet.
    // In case it is None, both encodings are attempted for parsing, and each message
    // is sent twice.
    fn encoding(&self) -> Option<Encoding> {
        if self.force_encoding.is_some() {
            return self.force_encoding;
        }
        if self.protocol_buffers_supported {
            return Some(Encoding::Proto);
        }
        match self.peer_status {
            PeerStatus::Connecting { .. } => None,
            PeerStatus::Ready { .. } => Some(Encoding::Borsh),
        }
    }

    fn parse_message(&mut self, msg: &[u8]) -> Result<PeerMessage, ParsePeerMessageError> {
        if let Some(e) = self.encoding() {
            return PeerMessage::deserialize(e, msg);
        }
        if let Ok(msg) = PeerMessage::deserialize(Encoding::Proto, msg) {
            self.protocol_buffers_supported = true;
            return Ok(msg);
        }
        return PeerMessage::deserialize(Encoding::Borsh, msg);
    }

    fn send_message_or_log(&self, msg: &PeerMessage) {
        self.send_message(msg);
    }

    fn send_message(&self, msg: &PeerMessage) {
        if let (PeerStatus::Ready(conn), PeerMessage::PeersRequest) = (&self.peer_status, msg) {
            conn.last_time_peer_requested.store(Some(self.clock.now()));
        }
        if let Some(enc) = self.encoding() {
            return self.send_message_with_encoding(msg, enc);
        }
        self.send_message_with_encoding(msg, Encoding::Proto);
        self.send_message_with_encoding(msg, Encoding::Borsh);
    }

    fn send_message_with_encoding(&self, msg: &PeerMessage, enc: Encoding) {
        if let PeerStatus::Ready(conn) = &self.peer_status {
            if !conn.tier.is_allowed(msg) {
                panic!(
                    "trying to send {} message over {:?} connection.",
                    msg.msg_variant(),
                    conn.tier
                )
            }
        }
        let msg_type: &str = msg.msg_variant();
        let _span = tracing::trace_span!(
            target: "network",
            "send_message_with_encoding",
            msg_type= msg.msg_variant())
        .entered();
        // Skip sending block and headers if we received it or header from this peer.
        // Record block requests in tracker.
        match msg {
            // Temporarily disable this check because now the node needs to send block to its
            // peers to update its height at the peer. In the future we will introduce a new
            // peer message type for that and then we can enable this check again.
            //PeerMessage::Block(b) if self.tracker.lock().has_received(b.hash()) => return,
            PeerMessage::BlockRequest(h) => self.tracker.lock().push_request(*h),
            _ => (),
        };

        let bytes = msg.serialize(enc);
        // TODO(gprusak): sending a too large message should probably be treated as a bug,
        // since dropping messages may lead to hard-to-debug high-level issues.
        if bytes.len() > NETWORK_MESSAGE_MAX_SIZE_BYTES as usize {
            metrics::MessageDropped::InputTooLong.inc_unknown_msg();
            return;
        }
        self.tracker.lock().increment_sent(&self.clock, bytes.len() as u64);
        let bytes_len = bytes.len();
        tracing::trace!(target: "network", msg_len = bytes_len);
        self.framed.send(stream::Frame(bytes));
        metrics::PEER_DATA_SENT_BYTES.inc_by(bytes_len as u64);
        metrics::PEER_MESSAGE_SENT_BY_TYPE_TOTAL.with_label_values(&[msg_type]).inc();
        metrics::PEER_MESSAGE_SENT_BY_TYPE_BYTES
            .with_label_values(&[msg_type])
            .inc_by(bytes_len as u64);
    }

    fn send_handshake(&self, spec: HandshakeSpec) {
        let (height, tracked_shards) =
            if let Some(chain_info) = self.network_state.chain_info.load().as_ref() {
                (chain_info.block.header().height(), chain_info.tracked_shards.clone())
            } else {
                (0, vec![])
            };
        let handshake = Handshake {
            protocol_version: spec.protocol_version,
            oldest_supported_version: PEER_MIN_ALLOWED_PROTOCOL_VERSION,
            sender_peer_id: self.network_state.config.node_id(),
            target_peer_id: spec.peer_id,
            sender_listen_port: self.network_state.config.node_addr.map(|a| a.port()),
            sender_chain_info: PeerChainInfoV2 {
                genesis_id: self.network_state.genesis_id.clone(),
                // TODO: remove `height` from PeerChainInfo
                height,
                tracked_shards,
                archival: self.network_state.config.archive,
            },
            partial_edge_info: spec.partial_edge_info,
            owned_account: self.network_state.config.validator.as_ref().map(|vc| {
                OwnedAccount {
                    account_key: vc.signer.public_key().clone(),
                    peer_id: self.network_state.config.node_id(),
                    timestamp: self.clock.now_utc(),
                }
                .sign(vc.signer.as_ref())
            }),
        };
        let msg = match spec.tier {
            tcp::Tier::T1 => PeerMessage::Tier1Handshake(handshake),
            tcp::Tier::T2 => PeerMessage::Tier2Handshake(handshake),
        };
        self.send_message_or_log(&msg);
    }

    fn stop(&mut self, ctx: &mut actix::Context<PeerActor>, reason: ClosingReason) {
        // Only the first call to stop sets the closing_reason.
        if self.closing_reason.is_none() {
            tracing::debug!(target:"network", "{}: stopping: {reason:?} :: {:?}",self.network_state.config.node_id(),match &self.peer_status {
                PeerStatus::Ready(conn) => Some(&conn.peer_info.id),
                _ => None,
            });
            self.closing_reason = Some(reason);
        }
        ctx.stop();
    }

    /// `PeerId` of the current node.
    fn my_node_id(&self) -> &PeerId {
        &self.my_node_info.id
    }

    fn other_peer_id(&self) -> Option<&PeerId> {
        self.peer_info.as_ref().as_ref().map(|peer_info| &peer_info.id)
    }

    fn process_handshake(
        &mut self,
        ctx: &mut <PeerActor as actix::Actor>::Context,
        tier: tcp::Tier,
        handshake: Handshake,
    ) {
        tracing::debug!(target: "network", "{:?}: Received handshake {:?}", self.my_node_info.id, handshake);
        let cs = match &self.peer_status {
            PeerStatus::Connecting(_, it) => it,
            _ => panic!("process_handshake called in non-connecting state"),
        };
        match cs {
            ConnectingStatus::Outbound { handshake_spec: spec, .. } => {
                if handshake.protocol_version != spec.protocol_version {
                    tracing::warn!(target: "network", "Protocol version mismatch. Disconnecting peer {}", handshake.sender_peer_id);
                    self.stop(ctx, ClosingReason::HandshakeFailed);
                    return;
                }
                if handshake.sender_chain_info.genesis_id != self.network_state.genesis_id {
                    tracing::warn!(target: "network", "Genesis mismatch. Disconnecting peer {}", handshake.sender_peer_id);
                    self.stop(ctx, ClosingReason::HandshakeFailed);
                    return;
                }
                if handshake.sender_peer_id != spec.peer_id {
                    tracing::warn!(target: "network", "PeerId mismatch. Disconnecting peer {}", handshake.sender_peer_id);
                    self.stop(ctx, ClosingReason::HandshakeFailed);
                    return;
                }
<<<<<<< HEAD
=======
                // This can happen only in case of a malicious node.
                // Outbound peer requests a connection of a given TIER, the inbound peer can just
                // confirm the TIER or drop connection. TIER is not negotiable during handshake.
>>>>>>> 03eb0d62
                if tier != spec.tier {
                    tracing::warn!(target: "network", "Connection TIER mismatch. Disconnecting peer {}", handshake.sender_peer_id);
                    self.stop(ctx, ClosingReason::HandshakeFailed);
                    return;
                }
                if handshake.partial_edge_info.nonce != spec.partial_edge_info.nonce {
                    tracing::warn!(target: "network", "Nonce mismatch. Disconnecting peer {}", handshake.sender_peer_id);
                    self.stop(ctx, ClosingReason::HandshakeFailed);
                    return;
                }
            }
            ConnectingStatus::Inbound { .. } => {
                if PEER_MIN_ALLOWED_PROTOCOL_VERSION > handshake.protocol_version
                    || handshake.protocol_version > PROTOCOL_VERSION
                {
                    tracing::debug!(
                        target: "network",
                        version = handshake.protocol_version,
                        "Received connection from node with unsupported PROTOCOL_VERSION.");
                    self.send_message_or_log(&PeerMessage::HandshakeFailure(
                        self.my_node_info.clone(),
                        HandshakeFailureReason::ProtocolVersionMismatch {
                            version: PROTOCOL_VERSION,
                            oldest_supported_version: PEER_MIN_ALLOWED_PROTOCOL_VERSION,
                        },
                    ));
                    return;
                }
                let genesis_id = self.network_state.genesis_id.clone();
                if handshake.sender_chain_info.genesis_id != genesis_id {
                    tracing::debug!(target: "network", "Received connection from node with different genesis.");
                    self.send_message_or_log(&PeerMessage::HandshakeFailure(
                        self.my_node_info.clone(),
                        HandshakeFailureReason::GenesisMismatch(genesis_id),
                    ));
                    return;
                }
                if handshake.target_peer_id != self.my_node_info.id {
                    tracing::debug!(target: "network", "Received handshake from {:?} to {:?} but I am {:?}", handshake.sender_peer_id, handshake.target_peer_id, self.my_node_info.id);
                    self.send_message_or_log(&PeerMessage::HandshakeFailure(
                        self.my_node_info.clone(),
                        HandshakeFailureReason::InvalidTarget,
                    ));
                    return;
                }

                // Verify if nonce is sane.
                if let Err(err) = verify_nonce(&self.clock, handshake.partial_edge_info.nonce) {
                    tracing::debug!(target: "network", nonce=?handshake.partial_edge_info.nonce, my_node_id = ?self.my_node_id(), peer_id=?handshake.sender_peer_id, "bad nonce, disconnecting: {err}");
                    self.stop(ctx, ClosingReason::HandshakeFailed);
                    return;
                }
                // Check that the received nonce is greater than the current nonce of this connection.
                // If not (and this is an inbound connection) propose a new nonce.
                if let Some(last_edge) =
                    self.network_state.graph.load().local_edges.get(&handshake.sender_peer_id)
                {
                    if last_edge.nonce() >= handshake.partial_edge_info.nonce {
                        tracing::debug!(target: "network", "{:?}: Received too low nonce from peer {:?} sending evidence.", self.my_node_id(), self.peer_addr);
                        self.send_message_or_log(&PeerMessage::LastEdge(last_edge.clone()));
                        return;
                    }
                }
            }
        }

        // Verify that handshake.owned_account is valid.
        if let Some(owned_account) = &handshake.owned_account {
            if let Err(_) = owned_account.payload().verify(&owned_account.account_key) {
                self.stop(ctx, ClosingReason::Ban(ReasonForBan::InvalidSignature));
                return;
            }
            if owned_account.peer_id != handshake.sender_peer_id {
                self.stop(ctx, ClosingReason::OwnedAccountMismatch);
                return;
            }
            if (owned_account.timestamp - self.clock.now_utc()).abs() >= MAX_CLOCK_SKEW {
                self.stop(ctx, ClosingReason::TooLargeClockSkew);
                return;
            }
        }

        // Merge partial edges.
        let nonce = handshake.partial_edge_info.nonce;
        let partial_edge_info = match cs {
            ConnectingStatus::Outbound { handshake_spec, .. } => {
                handshake_spec.partial_edge_info.clone()
            }
            ConnectingStatus::Inbound { .. } => {
                self.network_state.propose_edge(&self.clock, &handshake.sender_peer_id, Some(nonce))
            }
        };
        let edge = Edge::new(
            self.my_node_id().clone(),
            handshake.sender_peer_id.clone(),
            nonce,
            partial_edge_info.signature.clone(),
            handshake.partial_edge_info.signature.clone(),
        );

        // TODO(gprusak): not enabling a port for listening is also a valid setup.
        // In that case peer_info.addr should be None (same as now), however
        // we still should do the check against the PeerStore::blacklist.
        // Currently PeerManager is rejecting connections with peer_info.addr == None
        // preemptively.
        let peer_info = PeerInfo {
            id: handshake.sender_peer_id.clone(),
            addr: handshake
                .sender_listen_port
                .map(|port| SocketAddr::new(self.peer_addr.ip(), port)),
            account_id: None,
        };

        let now = self.clock.now();
        let conn = Arc::new(connection::Connection {
            tier,
            addr: ctx.address(),
            peer_info: peer_info.clone(),
            edge: ArcMutex::new(edge),
            owned_account: handshake.owned_account.clone(),
            genesis_id: handshake.sender_chain_info.genesis_id.clone(),
            tracked_shards: handshake.sender_chain_info.tracked_shards.clone(),
            archival: handshake.sender_chain_info.archival,
            last_block: Default::default(),
            peer_type: self.peer_type,
            stats: self.stats.clone(),
            _peer_connections_metric: metrics::PEER_CONNECTIONS.new_point(&metrics::Connection {
                type_: self.peer_type,
                encoding: self.encoding(),
            }),
            last_time_peer_requested: AtomicCell::new(None),
            last_time_received_message: AtomicCell::new(now),
            established_time: now,
            send_accounts_data_demux: demux::Demux::new(
                self.network_state.config.accounts_data_broadcast_rate_limit,
            ),
        });

        let tracker = self.tracker.clone();
        let clock = self.clock.clone();

        let mut interval =
            time::Interval::new(clock.now(), self.network_state.config.peer_stats_period);
        ctx.spawn({
            let conn = conn.clone();
            wrap_future(async move {
                loop {
                    interval.tick(&clock).await;
                    let sent = tracker.lock().sent_bytes.minute_stats(&clock);
                    let received = tracker.lock().received_bytes.minute_stats(&clock);
                    conn.stats
                        .received_bytes_per_sec
                        .store(received.bytes_per_min / 60, Ordering::Relaxed);
                    conn.stats.sent_bytes_per_sec.store(sent.bytes_per_min / 60, Ordering::Relaxed);
                    // Whether the peer is considered abusive due to sending too many messages.
                    // I am allowing this for now because I assume `MAX_PEER_MSG_PER_MIN` will
                    // some day be less than `u64::MAX`.
                    let is_abusive = received.count_per_min > MAX_PEER_MSG_PER_MIN
                        || sent.count_per_min > MAX_PEER_MSG_PER_MIN;
                    if is_abusive {
                        tracing::trace!(
                        target: "network",
                        peer_id = ?conn.peer_info.id,
                        sent = sent.count_per_min,
                        recv = received.count_per_min,
                        "Banning peer for abuse");
                        // TODO(MarX, #1586): Ban peer if we found them abusive. Fix issue with heavy
                        //  network traffic that flags honest peers.
                        // Send ban signal to peer instance. It should send ban signal back and stop the instance.
                        // if let Some(connected_peer) = act.connected_peers.get(&peer_id1) {
                        //     connected_peer.addr.do_send(PeerManagerRequest::BanPeer(ReasonForBan::Abusive));
                        // }
                    }
                }
            })
        });

        // This time is used to figure out when the first run of the callbacks it run.
        // It is important that it is set here (rather than calling clock.now() within the future) - as it makes testing a lot easier (and more deterministic).

        let start_time = self.clock.now();

        // Here we stop processing any PeerActor events until PeerManager
        // decides whether to accept the connection or not: ctx.wait makes
        // the actor event loop poll on the future until it completes before
        // processing any other events.
        ctx.wait(wrap_future({
            let network_state = self.network_state.clone();
            let clock = self.clock.clone();
            let conn = conn.clone();
            async move { network_state.register(&clock,conn).await }
        })
            .map(move |res, act: &mut PeerActor, ctx| {
                match res {
                    Ok(()) => {
                        act.peer_info = Some(peer_info).into();
                        act.peer_status = PeerStatus::Ready(conn.clone());
                        // Respond to handshake if it's inbound and connection was consolidated.
                        if act.peer_type == PeerType::Inbound {
                            act.send_handshake(HandshakeSpec{
                                peer_id: handshake.sender_peer_id.clone(),
                                tier,
                                protocol_version: handshake.protocol_version,
                                partial_edge_info: partial_edge_info,
                            });
                        }
<<<<<<< HEAD
                        if tier==tcp::Tier::T2 {
                            if conn.peer_type == PeerType::Outbound {
                                // Outbound peer triggers the inital full accounts data sync.
                                // TODO(gprusak): implement triggering the periodic full sync.
                                act.send_message_or_log(&PeerMessage::SyncAccountsData(SyncAccountsData{
                                    accounts_data: act.network_state.accounts_data.load().data.values().cloned().collect(),
                                    incremental: false,
                                    requesting_full_sync: true,
                                }));
                            }
                            // Exchange peers periodically.
                            ctx.spawn(wrap_future({
                                let clock = act.clock.clone();
                                let conn = conn.clone();
                                let mut interval = time::Interval::new(clock.now(),REQUEST_PEERS_INTERVAL);
                                async move {
                                    loop {
                                        interval.tick(&clock).await;
                                        conn.send_message(Arc::new(PeerMessage::PeersRequest));
                                    }
                                }
                            }));
                            // Send latest block periodically
                            ctx.spawn(wrap_future({
                                let clock = act.clock.clone();
                                let conn = conn.clone();
                                let state = act.network_state.clone();
                                let mut interval = time::Interval::new(clock.now(), SYNC_LATEST_BLOCK_INTERVAL);
                                async move {
                                    loop {
                                        interval.tick(&clock).await;
                                        if let Some(chain_info) = state.chain_info.load().as_ref() {
                                            conn.send_message(Arc::new(PeerMessage::Block(
                                                chain_info.block.clone(),
                                            )));
                                        }
                                    }
                                }
                            }));

                            // Refresh connection nonces but only if we're outbound. For inbound connection, the other party should 
                            // take care of nonce refresh.
=======
                        // TIER1 is strictly reserved for BFT consensensus messages,
                        // so all kinds of periodical syncs happen only on TIER2 connections.
                        if tier==tcp::Tier::T2 {
                            // Trigger a full accounts data sync periodically.
                            // Note that AccountsData is used to establish TIER1 network,
                            // it is broadcasted over TIER2 network. This is a bootstrapping
                            // mechanism, because TIER2 is established before TIER1.
                            //
                            // TODO(gprusak): consider whether it wouldn't be more uniform to just
                            // send full sync from both sides of the connection independently. Or
                            // perhaps make the full sync request a separate message which doesn't
                            // carry the accounts_data at all.
                            if conn.peer_type == PeerType::Outbound {
                                ctx.spawn(wrap_future({
                                    let clock = act.clock.clone();
                                    let conn = conn.clone();
                                    let network_state = act.network_state.clone();
                                    let mut interval = time::Interval::new(clock.now(),ACCOUNTS_DATA_FULL_SYNC_INTERVAL);
                                    async move {
                                        loop {
                                            interval.tick(&clock).await;
                                            conn.send_message(Arc::new(PeerMessage::SyncAccountsData(SyncAccountsData{
                                                accounts_data: network_state.accounts_data.load().data.values().cloned().collect(),
                                                incremental: false,
                                                requesting_full_sync: true,
                                            })));
                                        }
                                    }
                                }));
                            }
                            // Exchange peers periodically.
>>>>>>> 03eb0d62
                            ctx.spawn(wrap_future({
                                let clock = act.clock.clone();
                                let conn = conn.clone();
                                let mut interval = time::Interval::new(clock.now(),REQUEST_PEERS_INTERVAL);
                                async move {
                                    loop {
                                        interval.tick(&clock).await;
                                        conn.send_message(Arc::new(PeerMessage::PeersRequest));
                                    }
                                }
                            }));
                            // Send latest block periodically
                            ctx.spawn(wrap_future({
                                let clock = act.clock.clone();
                                let conn = conn.clone();
                                let state = act.network_state.clone();
                                let mut interval = time::Interval::new(clock.now(), SYNC_LATEST_BLOCK_INTERVAL);
                                async move {
                                    loop {
                                        interval.tick(&clock).await;
                                        if let Some(chain_info) = state.chain_info.load().as_ref() {
                                            conn.send_message(Arc::new(PeerMessage::Block(
                                                chain_info.block.clone(),
                                            )));
                                        }
                                    }
                                }
                            }));

<<<<<<< HEAD
=======
                            // Refresh connection nonces but only if we're outbound. For inbound connection, the other party should
                            // take care of nonce refresh.
                            if act.peer_type == PeerType::Outbound {
                                ctx.spawn(wrap_future({
                                    let conn = conn.clone();
                                    let network_state = act.network_state.clone();
                                    let clock = act.clock.clone();
                                    // How often should we refresh a nonce from a peer.
                                    // It should be smaller than PRUNE_EDGES_AFTER.
                                    let mut interval = time::Interval::new(start_time + PRUNE_EDGES_AFTER / 3, PRUNE_EDGES_AFTER / 3);
                                    async move {
                                        loop {
                                            interval.tick(&clock).await;
                                            conn.send_message(Arc::new(
                                                PeerMessage::RequestUpdateNonce(PartialEdgeInfo::new(
                                                    &network_state.config.node_id(),
                                                    &conn.peer_info.id,
                                                    Edge::create_fresh_nonce(&clock),
                                                    &network_state.config.node_key,
                                                )
                                            )));

                                        }
                                    }
                                }));
                            }
>>>>>>> 03eb0d62
                            // Sync the RoutingTable.
                            act.sync_routing_table();
                        }

                        act.network_state.config.event_sink.push(Event::HandshakeCompleted(HandshakeCompletedEvent{
                            stream_id: act.stream_id,
                            edge: conn.edge.load().as_ref().clone(),
                            tier: conn.tier,
                        }));
                    },
                    Err(err) => {
                        tracing::info!(target: "network", "{:?}: Connection with {:?} rejected by PeerManager: {:?}", act.my_node_id(),conn.peer_info.id,err);
                        act.stop(ctx,ClosingReason::RejectedByPeerManager(err));
                    }
                }
            })
        );
    }

    // Send full RoutingTable.
    fn sync_routing_table(&self) {
        let mut known_edges: Vec<Edge> =
            self.network_state.graph.load().edges.values().cloned().collect();
        if self.network_state.config.skip_tombstones.is_some() {
            known_edges.retain(|edge| edge.removal_info().is_none());
            metrics::EDGE_TOMBSTONE_SENDING_SKIPPED.inc();
        }
        let known_accounts = self.network_state.graph.routing_table.get_announce_accounts();
        self.send_message_or_log(&PeerMessage::SyncRoutingTable(RoutingTableUpdate::new(
            known_edges,
            known_accounts,
        )));
    }

    fn handle_msg_connecting(&mut self, ctx: &mut actix::Context<Self>, msg: PeerMessage) {
        match (&mut self.peer_status, msg) {
            (
                PeerStatus::Connecting(_, ConnectingStatus::Outbound { handshake_spec, .. }),
                PeerMessage::HandshakeFailure(peer_info, reason),
            ) => {
                match reason {
                    HandshakeFailureReason::GenesisMismatch(genesis) => {
                        tracing::warn!(target: "network", "Attempting to connect to a node ({}) with a different genesis block. Our genesis: {:?}, their genesis: {:?}", peer_info, self.network_state.genesis_id, genesis);
                        self.stop(ctx, ClosingReason::HandshakeFailed);
                    }
                    HandshakeFailureReason::ProtocolVersionMismatch {
                        version,
                        oldest_supported_version,
                    } => {
                        // Retry the handshake with the common protocol version.
                        let common_version = std::cmp::min(version, PROTOCOL_VERSION);
                        if common_version < oldest_supported_version
                            || common_version < PEER_MIN_ALLOWED_PROTOCOL_VERSION
                        {
                            tracing::warn!(target: "network", "Unable to connect to a node ({}) due to a network protocol version mismatch. Our version: {:?}, their: {:?}", peer_info, (PROTOCOL_VERSION, PEER_MIN_ALLOWED_PROTOCOL_VERSION), (version, oldest_supported_version));
                            self.stop(ctx, ClosingReason::HandshakeFailed);
                            return;
                        }
                        handshake_spec.protocol_version = common_version;
                        let spec = handshake_spec.clone();
                        ctx.wait(actix::fut::ready(()).then(move |_, act: &mut Self, _| {
                            act.send_handshake(spec);
                            actix::fut::ready(())
                        }));
                    }
                    HandshakeFailureReason::InvalidTarget => {
                        tracing::debug!(target: "network", "Peer found was not what expected. Updating peer info with {:?}", peer_info);
                        if let Err(err) =
                            self.network_state.peer_store.add_direct_peer(&self.clock, peer_info)
                        {
                            tracing::error!(target: "network", ?err, "Fail to update peer store");
                        }
                        self.stop(ctx, ClosingReason::HandshakeFailed);
                    }
                }
            }
            // TODO(gprusak): LastEdge should rather be a variant of HandshakeFailure.
            // Clean this up (you don't have to modify the proto, just the translation layer).
            (
                PeerStatus::Connecting(_, ConnectingStatus::Outbound { handshake_spec, .. }),
                PeerMessage::LastEdge(edge),
            ) => {
                // Check that the edge provided:
                let ok =
                    // - is for the relevant pair of peers
                    edge.key()==&Edge::make_key(self.my_node_info.id.clone(),handshake_spec.peer_id.clone()) &&
                    // - is not younger than what we proposed originally. This protects us from
                    //   a situation in which the peer presents us with a very outdated edge e,
                    //   and then we sign a new edge with nonce e.nonce+1 which is also outdated.
                    //   It may still happen that an edge with an old nonce gets signed, but only
                    //   if both nodes not know about the newer edge. We don't defend against that.
                    //   Also a malicious peer might send the LastEdge with the edge we just
                    //   signed (pretending that it is old) but we cannot detect that, because the
                    //   signatures are currently deterministic.
                    edge.nonce() >= handshake_spec.partial_edge_info.nonce &&
                    // - is a correctly signed edge
                    edge.verify();
                // Disconnect if neighbor sent an invalid edge.
                if !ok {
                    tracing::info!(target: "network", "{:?}: Peer {:?} sent invalid edge. Disconnect.", self.my_node_id(), self.peer_addr);
                    self.stop(ctx, ClosingReason::HandshakeFailed);
                    return;
                }
                // Disconnect if neighbor proposed an invalid edge.
                if !ok {
                    tracing::info!(target: "network", "{:?}: Peer {:?} sent invalid edge. Disconnect.", self.my_node_id(), self.peer_addr);
                    self.stop(ctx, ClosingReason::HandshakeFailed);
                    return;
                }
                // Recreate the edge with a newer nonce.
                handshake_spec.partial_edge_info = self.network_state.propose_edge(
                    &self.clock,
                    &handshake_spec.peer_id,
                    Some(std::cmp::max(edge.next(), Edge::create_fresh_nonce(&self.clock))),
                );
                let spec = handshake_spec.clone();
                ctx.wait(actix::fut::ready(()).then(move |_, act: &mut Self, _| {
                    act.send_handshake(spec);
                    actix::fut::ready(())
                }));
            }
            (PeerStatus::Connecting { .. }, PeerMessage::Tier1Handshake(msg)) => {
                self.process_handshake(ctx, tcp::Tier::T1, msg)
            }
            (PeerStatus::Connecting { .. }, PeerMessage::Tier2Handshake(msg)) => {
                self.process_handshake(ctx, tcp::Tier::T2, msg)
            }
            (_, msg) => {
                tracing::warn!(target:"network","unexpected message during handshake: {}",msg)
            }
        }
    }

    async fn receive_routed_message(
        clock: &time::Clock,
        network_state: &NetworkState,
        peer_id: PeerId,
        msg_hash: CryptoHash,
        body: RoutedMessageBody,
    ) -> Result<Option<RoutedMessageBody>, ReasonForBan> {
        let _span = tracing::trace_span!(target: "network", "receive_routed_message").entered();
        Ok(match body {
            RoutedMessageBody::TxStatusRequest(account_id, tx_hash) => network_state
                .client
                .tx_status_request(account_id, tx_hash)
                .await
                .map(|v| RoutedMessageBody::TxStatusResponse(*v)),
            RoutedMessageBody::TxStatusResponse(tx_result) => {
                network_state.client.tx_status_response(tx_result).await;
                None
            }
            RoutedMessageBody::StateRequestHeader(shard_id, sync_hash) => network_state
                .client
                .state_request_header(shard_id, sync_hash)
                .await?
                .map(RoutedMessageBody::VersionedStateResponse),
            RoutedMessageBody::StateRequestPart(shard_id, sync_hash, part_id) => network_state
                .client
                .state_request_part(shard_id, sync_hash, part_id)
                .await?
                .map(RoutedMessageBody::VersionedStateResponse),
            RoutedMessageBody::VersionedStateResponse(info) => {
                network_state.client.state_response(info).await;
                None
            }
            RoutedMessageBody::BlockApproval(approval) => {
                network_state.client.block_approval(approval, peer_id).await;
                None
            }
            RoutedMessageBody::ForwardTx(transaction) => {
                network_state.client.transaction(transaction, /*is_forwarded=*/ true).await;
                None
            }
            RoutedMessageBody::PartialEncodedChunkRequest(request) => {
                network_state.client.partial_encoded_chunk_request(request, msg_hash).await;
                None
            }
            RoutedMessageBody::PartialEncodedChunkResponse(response) => {
                network_state.client.partial_encoded_chunk_response(response, clock.now()).await;
                None
            }
            RoutedMessageBody::VersionedPartialEncodedChunk(chunk) => {
                network_state.client.partial_encoded_chunk(chunk).await;
                None
            }
            RoutedMessageBody::PartialEncodedChunkForward(msg) => {
                network_state.client.partial_encoded_chunk_forward(msg).await;
                None
            }
            RoutedMessageBody::ReceiptOutcomeRequest(_) => {
                // Silently ignore for the time being.  We’ve been still
                // sending those messages at protocol version 56 so we
                // need to wait until 59 before we can remove the
                // variant completely.
                None
            }
            body => {
                tracing::error!(target: "network", "Peer received unexpected message type: {:?}", body);
                None
            }
        })
    }

    fn receive_message(
        &self,
        ctx: &mut actix::Context<Self>,
        conn: &connection::Connection,
        msg: PeerMessage,
    ) {
        let _span = tracing::trace_span!(target: "network", "receive_message").entered();
        // This is a fancy way to clone the message iff event_sink is non-null.
        // If you have a better idea on how to achieve that, feel free to improve this.
        let message_processed_event = self
            .network_state
            .config
            .event_sink
            .delayed_push(|| Event::MessageProcessed(conn.tier, msg.clone()));
        let was_requested = match &msg {
            PeerMessage::Block(block) => {
                self.network_state.txns_since_last_block.store(0, Ordering::Release);
                let hash = *block.hash();
                let height = block.header().height();
                conn.last_block.rcu(|last_block| {
                    if last_block.is_none() || last_block.unwrap().height <= height {
                        Arc::new(Some(BlockInfo { height, hash }))
                    } else {
                        last_block.clone()
                    }
                });
                let mut tracker = self.tracker.lock();
                tracker.push_received(hash);
                tracker.has_request(&hash)
            }
            _ => false,
        };
        let clock = self.clock.clone();
        let network_state = self.network_state.clone();
        let peer_id = conn.peer_info.id.clone();
        ctx.spawn(wrap_future(async move {
            Ok(match msg {
                PeerMessage::Routed(msg) => {
                    let msg_hash = msg.hash();
                    Self::receive_routed_message(&clock, &network_state, peer_id, msg_hash, msg.msg.body).await?.map(
                        |body| {
                            PeerMessage::Routed(network_state.sign_message(
                                &clock,
                                RawRoutedMessage { target: PeerIdOrHash::Hash(msg_hash), body },
                            ))
                        },
                    )
                }
                PeerMessage::BlockRequest(hash) => {
                    network_state.client.block_request(hash).await.map(|b|PeerMessage::Block(*b))
                }
                PeerMessage::BlockHeadersRequest(hashes) => {
                    network_state.client.block_headers_request(hashes).await.map(PeerMessage::BlockHeaders)
                }
                PeerMessage::Block(block) => {
                    network_state.client.block(block, peer_id, was_requested).await;
                    None
                }
                PeerMessage::Transaction(transaction) => {
                    network_state.client.transaction(transaction, /*is_forwarded=*/ false).await;
                    None
                }
                PeerMessage::BlockHeaders(headers) => {
                    network_state.client.block_headers(headers, peer_id).await?;
                    None
                }
                PeerMessage::Challenge(challenge) => {
                    network_state.client.challenge(challenge).await;
                    None
                }
                msg => {
                    tracing::error!(target: "network", "Peer received unexpected type: {:?}", msg);
                    None
                }
            })}.in_current_span())
            .map(|res, act: &mut PeerActor, ctx| {
                match res {
                    // TODO(gprusak): make sure that for routed messages we drop routeback info correctly.
                    Ok(Some(resp)) => act.send_message_or_log(&resp),
                    Ok(None) => {}
                    Err(ban_reason) => act.stop(ctx, ClosingReason::Ban(ban_reason)),
                }
                message_processed_event();
            }),
        );
    }

    fn add_route_back(&self, conn: &connection::Connection, msg: &RoutedMessageV2) {
        if !msg.expect_response() {
            return;
        }
        tracing::trace!(target: "network", route_back = ?msg.clone(), "Received peer message that requires response");
        let from = &conn.peer_info.id;
        match conn.tier {
            tcp::Tier::T1 => self.network_state.tier1_route_back.lock().insert(
                &self.clock,
                msg.hash(),
                from.clone(),
            ),
            tcp::Tier::T2 => self.network_state.graph.routing_table.add_route_back(
                &self.clock,
                msg.hash(),
                from.clone(),
            ),
        }
    }

    fn handle_msg_ready(
        &mut self,
        ctx: &mut actix::Context<Self>,
        conn: Arc<connection::Connection>,
        peer_msg: PeerMessage,
    ) {
        let _span = tracing::trace_span!(
            target: "network",
            "handle_msg_ready")
        .entered();

        match peer_msg.clone() {
            PeerMessage::Disconnect => {
                tracing::debug!(target: "network", "Disconnect signal. Me: {:?} Peer: {:?}", self.my_node_info.id, self.other_peer_id());
                self.stop(ctx, ClosingReason::DisconnectMessage);
            }
            PeerMessage::Tier1Handshake(_) | PeerMessage::Tier2Handshake(_) => {
                // Received handshake after already have seen handshake from this peer.
                tracing::debug!(target: "network", "Duplicate handshake from {}", self.peer_info);
            }
            PeerMessage::PeersRequest => {
                let peers = self
                    .network_state
                    .peer_store
                    .healthy_peers(self.network_state.config.max_send_peers as usize);
                if !peers.is_empty() {
                    tracing::debug!(target: "network", "Peers request from {}: sending {} peers.", self.peer_info, peers.len());
                    self.send_message_or_log(&PeerMessage::PeersResponse(peers));
                }
                self.network_state
                    .config
                    .event_sink
<<<<<<< HEAD
                    .push(Event::MessageProcessed(tcp::Tier::T2, peer_msg));
=======
                    .push(Event::MessageProcessed(conn.tier, peer_msg));
>>>>>>> 03eb0d62
            }
            PeerMessage::PeersResponse(peers) => {
                tracing::debug!(target: "network", "Received peers from {}: {} peers.", self.peer_info, peers.len());
                let node_id = self.network_state.config.node_id();
                if let Err(err) = self.network_state.peer_store.add_indirect_peers(
                    &self.clock,
                    peers.into_iter().filter(|peer_info| peer_info.id != node_id),
                ) {
                    tracing::error!(target: "network", ?err, "Fail to update peer store");
                };
                self.network_state
                    .config
                    .event_sink
<<<<<<< HEAD
                    .push(Event::MessageProcessed(tcp::Tier::T2, peer_msg));
=======
                    .push(Event::MessageProcessed(conn.tier, peer_msg));
>>>>>>> 03eb0d62
            }
            PeerMessage::RequestUpdateNonce(edge_info) => {
                let clock = self.clock.clone();
                let network_state = self.network_state.clone();
                ctx.spawn(wrap_future(async move {
                    let peer_id = &conn.peer_info.id;
                    let edge = match network_state.graph.load().local_edges.get(peer_id) {
                        Some(cur_edge)
                            if cur_edge.edge_type() == EdgeState::Active
                                && cur_edge.nonce() >= edge_info.nonce =>
                        {
                            cur_edge.clone()
                        }
                        _ => match network_state
                            .finalize_edge(&clock, peer_id.clone(), edge_info)
                            .await
                        {
                            Ok(edge) => edge,
                            Err(ban_reason) => {
                                conn.stop(Some(ban_reason));
                                return;
                            }
                        },
                    };
                    conn.send_message(Arc::new(PeerMessage::SyncRoutingTable(
                        RoutingTableUpdate::from_edges(vec![edge]),
                    )));
                    network_state
                        .config
                        .event_sink
                        .push(Event::MessageProcessed(conn.tier, peer_msg));
                }));
            }
            PeerMessage::SyncRoutingTable(rtu) => {
                let clock = self.clock.clone();
                let conn = conn.clone();
                let network_state = self.network_state.clone();
                ctx.spawn(wrap_future(async move {
                    Self::handle_sync_routing_table(&clock, &network_state, conn.clone(), rtu)
                        .await;
                    network_state
                        .config
                        .event_sink
                        .push(Event::MessageProcessed(conn.tier, peer_msg));
                }));
            }
            PeerMessage::SyncAccountsData(msg) => {
                let network_state = self.network_state.clone();
                // In case a full sync is requested, immediately send what we got.
                // It is a microoptimization: we do not send back the data we just received.
                if msg.requesting_full_sync {
                    self.send_message_or_log(&PeerMessage::SyncAccountsData(SyncAccountsData {
                        requesting_full_sync: false,
                        incremental: false,
                        accounts_data: network_state
                            .accounts_data
                            .load()
                            .data
                            .values()
                            .cloned()
                            .collect(),
                    }));
                }
                // Early exit, if there is no data in the message.
                if msg.accounts_data.is_empty() {
                    network_state
                        .config
                        .event_sink
                        .push(Event::MessageProcessed(conn.tier, peer_msg));
                    return;
                }
                let network_state = self.network_state.clone();
                ctx.spawn(wrap_future(async move {
                    if let Some(err) = network_state.add_accounts_data(msg.accounts_data).await {
                        conn.stop(Some(match err {
                            accounts_data::Error::InvalidSignature => {
                                ReasonForBan::InvalidSignature
                            }
                            accounts_data::Error::DataTooLarge => ReasonForBan::Abusive,
                            accounts_data::Error::SingleAccountMultipleData => {
                                ReasonForBan::Abusive
                            }
                        }));
                    }
                    network_state
                        .config
                        .event_sink
                        .push(Event::MessageProcessed(conn.tier, peer_msg));
                }));
            }
            PeerMessage::Routed(mut msg) => {
                tracing::trace!(
                    target: "network",
                    "Received routed message from {} to {:?}.",
                    self.peer_info,
                    msg.target);
                let for_me = self.network_state.message_for_me(&msg.target);
                if for_me {
<<<<<<< HEAD
                    let fastest = self
                        .network_state
                        .recent_routed_messages
                        .lock()
                        .put(CryptoHash::hash_borsh(&msg.body), ())
                        .is_none();
                    metrics::record_routed_msg_metrics(&self.clock, &msg, conn.tier, fastest);
=======
                    metrics::record_routed_msg_metrics(&self.clock, &msg);
>>>>>>> 03eb0d62
                }

                // Drop duplicated messages routed within DROP_DUPLICATED_MESSAGES_PERIOD ms
                let key = (msg.author.clone(), msg.target.clone(), msg.signature.clone());
                let now = self.clock.now();
                if let Some(&t) = self.routed_message_cache.get(&key) {
                    if now <= t + DROP_DUPLICATED_MESSAGES_PERIOD {
<<<<<<< HEAD
=======
                        metrics::MessageDropped::Duplicate.inc(&msg.body);
>>>>>>> 03eb0d62
                        self.network_state.config.event_sink.push(Event::RoutedMessageDropped);
                        tracing::debug!(target: "network", "Dropping duplicated message from {} to {:?}", msg.author, msg.target);
                        return;
                    }
                }
                if let RoutedMessageBody::ForwardTx(_) = &msg.body {
                    // Check whenever we exceeded number of transactions we got since last block.
                    // If so, drop the transaction.
                    let r = self.network_state.txns_since_last_block.load(Ordering::Acquire);
<<<<<<< HEAD
                    if r > MAX_TRANSACTIONS_PER_BLOCK_MESSAGE {
=======
                    // TODO(gprusak): this constraint doesn't take into consideration such
                    // parameters as number of nodes or number of shards. Reconsider why do we need
                    // this and whether this is really the right way of handling it.
                    if r > MAX_TRANSACTIONS_PER_BLOCK_MESSAGE {
                        metrics::MessageDropped::TransactionsPerBlockExceeded.inc(&msg.body);
>>>>>>> 03eb0d62
                        return;
                    }
                    self.network_state.txns_since_last_block.fetch_add(1, Ordering::AcqRel);
                }
                self.routed_message_cache.put(key, now);

                if !msg.verify() {
                    // Received invalid routed message from peer.
                    self.stop(ctx, ClosingReason::Ban(ReasonForBan::InvalidSignature));
                    return;
                }
<<<<<<< HEAD
                let from = &conn.peer_info.id;
                if msg.expect_response() {
                    tracing::trace!(target: "network", route_back = ?msg.clone(), "Received peer message that requires response");
                    match conn.tier {
                        tcp::Tier::T1 => self.network_state.tier1_route_back.lock().insert(
                            &self.clock,
                            msg.hash(),
                            from.clone(),
                        ),
                        tcp::Tier::T2 => self.network_state.graph.routing_table.add_route_back(
                            &self.clock,
                            msg.hash(),
                            from.clone(),
                        ),
                    }
                }
=======

                self.add_route_back(&conn, msg.as_ref());
>>>>>>> 03eb0d62
                if for_me {
                    // Handle Ping and Pong message if they are for us without sending to client.
                    // i.e. Return false in case of Ping and Pong
                    match &msg.body {
                        RoutedMessageBody::Ping(ping) => {
                            self.network_state.send_pong(
                                &self.clock,
                                conn.tier,
                                ping.nonce,
                                msg.hash(),
                            );
                            // TODO(gprusak): deprecate Event::Ping/Pong in favor of
                            // MessageProcessed.
                            self.network_state.config.event_sink.push(Event::Ping(ping.clone()));
                            self.network_state
                                .config
                                .event_sink
                                .push(Event::MessageProcessed(conn.tier, PeerMessage::Routed(msg)));
                        }
                        RoutedMessageBody::Pong(pong) => {
                            self.network_state.config.event_sink.push(Event::Pong(pong.clone()));
                            self.network_state
                                .config
                                .event_sink
                                .push(Event::MessageProcessed(conn.tier, PeerMessage::Routed(msg)));
                        }
                        _ => self.receive_message(ctx, &conn, PeerMessage::Routed(msg.clone())),
                    }
                } else {
                    if msg.decrease_ttl() {
                        self.network_state.send_message_to_peer(&self.clock, conn.tier, msg);
                    } else {
                        self.network_state.config.event_sink.push(Event::RoutedMessageDropped);
                        tracing::warn!(target: "network", ?msg, from = ?conn.peer_info.id, "Message dropped because TTL reached 0.");
                        metrics::ROUTED_MESSAGE_DROPPED
                            .with_label_values(&[msg.body_variant()])
                            .inc();
                    }
                }
            }
            msg => self.receive_message(ctx, &conn, msg),
        }
    }

    async fn handle_sync_routing_table(
        clock: &time::Clock,
        network_state: &Arc<NetworkState>,
        conn: Arc<connection::Connection>,
        rtu: RoutingTableUpdate,
    ) {
        let _span = tracing::trace_span!(target: "network", "handle_sync_routing_table").entered();
        if let Err(ban_reason) = network_state.add_edges(&clock, rtu.edges).await {
            conn.stop(Some(ban_reason));
        }
        // For every announce we received, we fetch the last announce with the same account_id
        // that we already broadcasted. Client actor will both verify signatures of the received announces
        // as well as filter out those which are older than the fetched ones (to avoid overriding
        // a newer announce with an older one).
        let old = network_state
            .graph
            .routing_table
            .get_broadcasted_announces(rtu.accounts.iter().map(|a| &a.account_id));
        let accounts: Vec<(AnnounceAccount, Option<EpochId>)> = rtu
            .accounts
            .into_iter()
            .map(|aa| {
                let id = aa.account_id.clone();
                (aa, old.get(&id).map(|old| old.epoch_id.clone()))
            })
            .collect();
        match network_state.client.announce_account(accounts).await {
            Err(ban_reason) => conn.stop(Some(ban_reason)),
            Ok(accounts) => network_state.add_accounts(accounts).await,
        }
    }
}

impl actix::Actor for PeerActor {
    type Context = actix::Context<PeerActor>;

    fn started(&mut self, ctx: &mut Self::Context) {
        metrics::PEER_CONNECTIONS_TOTAL.inc();
        tracing::debug!(target: "network", "{:?}: Peer {:?} {:?} started", self.my_node_info.id, self.peer_addr, self.peer_type);
        // Set Handshake timeout for stopping actor if peer is not ready after given period of time.

        near_performance_metrics::actix::run_later(
            ctx,
            self.network_state.config.handshake_timeout.try_into().unwrap(),
            move |act, ctx| match act.peer_status {
                PeerStatus::Connecting { .. } => {
                    tracing::info!(target: "network", "Handshake timeout expired for {}", act.peer_info);
                    act.stop(ctx, ClosingReason::HandshakeFailed);
                }
                _ => {}
            },
        );

        // If outbound peer, initiate handshake.
        if let PeerStatus::Connecting(_, ConnectingStatus::Outbound { handshake_spec, .. }) =
            &self.peer_status
        {
            self.send_handshake(handshake_spec.clone());
        }
        self.network_state
            .config
            .event_sink
            .push(Event::HandshakeStarted(HandshakeStartedEvent { stream_id: self.stream_id }));
    }

    fn stopping(&mut self, _: &mut Self::Context) -> actix::Running {
        actix::Running::Stop
    }

    fn stopped(&mut self, _ctx: &mut Self::Context) {
        // closing_reason may be None in case the whole actix system is stopped.
        // It happens a lot in tests.
        metrics::PEER_CONNECTIONS_TOTAL.dec();
        match &self.closing_reason {
            None => {
                // Due to Actix semantics, sometimes closing reason may be not set.
                // But it is only expected to happen in tests.
                tracing::error!(target:"network", "closing reason not set. This should happen only in tests.");
            }
            Some(reason) => {
                tracing::info!(target: "network", "{:?}: Peer {} disconnected, reason: {reason}", self.my_node_info.id, self.peer_info);
            }
        }
        match &self.peer_status {
            // If PeerActor is in Connecting state, then
            // it was not registered in the NewtorkState,
            // so there is nothing to be done.
            PeerStatus::Connecting(..) => {
                // TODO(gprusak): reporting ConnectionClosed event is quite scattered right now and
                // it is very ugly: it may happen here, in spawn_inner, or in NetworkState::unregister().
                // Centralize it, once we get rid of actix.
                self.network_state.config.event_sink.push(Event::ConnectionClosed(
                    ConnectionClosedEvent {
                        stream_id: self.stream_id,
                        reason: self.closing_reason.clone().unwrap_or(ClosingReason::Unknown),
                    },
                ));
            }
            // Clean up the Connection from the NetworkState.
            PeerStatus::Ready(conn) => {
                let network_state = self.network_state.clone();
                let clock = self.clock.clone();
                let conn = conn.clone();
                network_state.unregister(
                    &clock,
                    &conn,
                    self.stream_id,
                    self.closing_reason.clone().unwrap_or(ClosingReason::Unknown),
                );
            }
        }
        actix::Arbiter::current().stop();
    }
}

impl actix::Handler<stream::Error> for PeerActor {
    type Result = ();
    fn handle(&mut self, err: stream::Error, ctx: &mut Self::Context) {
        let expected = match &err {
            stream::Error::Recv(stream::RecvError::Closed) => true,
            stream::Error::Recv(stream::RecvError::MessageTooLarge { .. }) => {
                self.stop(ctx, ClosingReason::Ban(ReasonForBan::Abusive));
                true
            }
            // It is expected in a sense that the peer might be just slow.
            stream::Error::Send(stream::SendError::QueueOverflow { .. }) => true,
            stream::Error::Recv(stream::RecvError::IO(err))
            | stream::Error::Send(stream::SendError::IO(err)) => match err.kind() {
                // Connection has been closed.
                io::ErrorKind::UnexpectedEof
                | io::ErrorKind::ConnectionReset
                | io::ErrorKind::BrokenPipe => true,
                // When stopping tokio runtime, an "IO driver has terminated" is sometimes
                // returned.
                io::ErrorKind::Other => true,
                // It is unexpected in a sense that stream got broken in an unexpected way.
                // In case you encounter an error that was actually to be expected,
                // please add it here and document.
                _ => false,
            },
        };
        log_assert!(expected, "unexpected closing reason: {err}");
        tracing::info!(target: "network", ?err, "Closing connection to {}", self.peer_info);
        self.stop(ctx, ClosingReason::StreamError);
    }
}

impl actix::Handler<stream::Frame> for PeerActor {
    type Result = ();
    #[perf]
    fn handle(&mut self, stream::Frame(msg): stream::Frame, ctx: &mut Self::Context) {
        let _span = tracing::debug_span!(
            target: "network",
            "handle",
            handler = "bytes",
            actor = "PeerActor",
            msg_len = msg.len(),
            peer = %self.peer_info)
        .entered();

        if self.closing_reason.is_some() {
            tracing::warn!(target: "network", "Received message from closing connection {:?}. Ignoring", self.peer_type);
            return;
        }

        // Message type agnostic stats.
        {
            metrics::PEER_DATA_RECEIVED_BYTES.inc_by(msg.len() as u64);
            metrics::PEER_MESSAGE_RECEIVED_TOTAL.inc();
            tracing::trace!(target: "network", msg_len=msg.len());
            self.tracker.lock().increment_received(&self.clock, msg.len() as u64);
        }

        let mut peer_msg = match self.parse_message(&msg) {
            Ok(msg) => msg,
            Err(err) => {
                tracing::debug!(target: "network", "Received invalid data {} from {}: {}", pretty::AbbrBytes(&msg), self.peer_info, err);
                return;
            }
        };

        tracing::trace!(target: "network", "Received message: {}", peer_msg);

        {
            let labels = [peer_msg.msg_variant()];
            metrics::PEER_MESSAGE_RECEIVED_BY_TYPE_TOTAL.with_label_values(&labels).inc();
            metrics::PEER_MESSAGE_RECEIVED_BY_TYPE_BYTES
                .with_label_values(&labels)
                .inc_by(msg.len() as u64);
        }
        match &self.peer_status {
            PeerStatus::Connecting { .. } => self.handle_msg_connecting(ctx, peer_msg),
            PeerStatus::Ready(conn) => {
                if self.closing_reason.is_some() {
                    tracing::warn!(target: "network", "Received {} from closing connection {:?}. Ignoring", peer_msg, self.peer_type);
                    return;
                }
                conn.last_time_received_message.store(self.clock.now());
<<<<<<< HEAD
                // Check if the message type is allowed.
=======
                // Check if the message type is allowed given the TIER of the connection:
                // TIER1 connections are reserved exclusively for BFT consensus messages.
>>>>>>> 03eb0d62
                if !conn.tier.is_allowed(&peer_msg) {
                    tracing::warn!(target: "network", "Received {} on {:?} connection, disconnecting",peer_msg.msg_variant(),conn.tier);
                    // TODO(gprusak): this is abusive behavior. Consider banning for it.
                    self.stop(ctx, ClosingReason::DisallowedMessage);
                    return;
                }

                // Optionally, ignore any received tombstones after startup. This is to
                // prevent overload from too much accumulated deleted edges.
                //
                // We have similar code to skip sending tombstones, here we handle the
                // case when our peer doesn't use that logic yet.
                if let Some(skip_tombstones) = self.network_state.config.skip_tombstones {
                    if let PeerMessage::SyncRoutingTable(routing_table) = &mut peer_msg {
                        if conn.established_time + skip_tombstones > self.clock.now() {
                            routing_table
                                .edges
                                .retain(|edge| edge.edge_type() == EdgeState::Active);
                            metrics::EDGE_TOMBSTONE_RECEIVING_SKIPPED.inc();
                        }
                    }
                }
                // Handle the message.
                self.handle_msg_ready(ctx, conn.clone(), peer_msg);
            }
        }
    }
}

#[derive(actix::Message)]
#[rtype("Option<Arc<connection::Connection>>")]
struct GetConnection;

/// Getter of Connection from the actor, so that tasks
/// which are not ActorFutures can access it.
/// Use with care (it is expensive).
// TODO(gprusak): refactor PeerActor, so that it is not needed.
impl actix::Handler<GetConnection> for PeerActor {
    type Result = Option<Arc<connection::Connection>>;
    fn handle(&mut self, _: GetConnection, _: &mut Self::Context) -> Self::Result {
        match &self.peer_status {
            PeerStatus::Ready(conn) => Some(conn.clone()),
            _ => None,
        }
    }
}

impl actix::Handler<WithSpanContext<SendMessage>> for PeerActor {
    type Result = ();

    #[perf]
    fn handle(&mut self, msg: WithSpanContext<SendMessage>, _: &mut Self::Context) {
        let (_span, msg) = handler_debug_span!(target: "network", msg);
        let _d = delay_detector::DelayDetector::new(|| "send message".into());
        self.send_message_or_log(&msg.message);
    }
}

/// Messages from PeerManager to Peer
#[derive(actix::Message, Debug)]
#[rtype(result = "()")]
pub(crate) struct Stop {
    pub ban_reason: Option<ReasonForBan>,
}

impl actix::Handler<WithSpanContext<Stop>> for PeerActor {
    type Result = ();

    #[perf]
    fn handle(&mut self, msg: WithSpanContext<Stop>, ctx: &mut Self::Context) -> Self::Result {
        let (_span, msg) = handler_debug_span!(target: "network", msg);
        self.stop(
            ctx,
            match msg.ban_reason {
                Some(reason) => ClosingReason::Ban(reason),
                None => ClosingReason::PeerManager,
            },
        );
    }
}

type InboundHandshakePermit = tokio::sync::OwnedSemaphorePermit;

#[derive(Debug)]
enum ConnectingStatus {
    Inbound(InboundHandshakePermit),
    Outbound { _permit: connection::OutboundHandshakePermit, handshake_spec: HandshakeSpec },
}

/// State machine of the PeerActor.
/// The transition graph for inbound connection is:
/// Connecting(Inbound) -> Ready
/// for outbound connection is:
/// Connecting(Outbound) -> Ready
///
/// From every state the PeerActor can be immediately shut down.
/// In the Connecting state only Handshake-related messages are allowed.
/// All the other messages can be exchanged only in the Ready state.
///
/// For the exact process of establishing a connection between peers,
/// see PoolSnapshot in chain/network/src/peer_manager/connection.rs.
#[derive(Debug)]
enum PeerStatus {
    /// Handshake in progress.
    Connecting(HandshakeSignalSender, ConnectingStatus),
    /// Ready to go.
    Ready(Arc<connection::Connection>),
}<|MERGE_RESOLUTION|>--- conflicted
+++ resolved
@@ -102,13 +102,9 @@
     RejectedByPeerManager(RegisterPeerError),
     #[error("stream error")]
     StreamError,
-<<<<<<< HEAD
-    #[error("disallowed message")]
-=======
     /// Read through `tcp::Tier::is_allowed()` to see which message types
     /// are allowed for a connection of each tier.
     #[error("Received a message of type not allowed on this connection.")]
->>>>>>> 03eb0d62
     DisallowedMessage,
     #[error("PeerManager requested to close the connection")]
     PeerManager,
@@ -191,22 +187,16 @@
         network_state: Arc<NetworkState>,
     ) -> anyhow::Result<actix::Addr<Self>> {
         let (addr, handshake_signal) = Self::spawn(clock, stream, force_encoding, network_state)?;
-<<<<<<< HEAD
-=======
         // Await for the handshake to complete, by awaiting the handshake_signal channel.
->>>>>>> 03eb0d62
         // This is a receiver of Infallible, so it only completes when the channel is closed.
         handshake_signal.await.err().unwrap();
         Ok(addr)
     }
 
-<<<<<<< HEAD
-=======
     /// Spawns a PeerActor on a separate actix arbiter.
     /// Returns the actor address and a HandshakeSignal: an asynchronous channel
     /// which will be closed as soon as the handshake is finished (successfully or not).
     /// You can asynchronously await the returned HandshakeSignal.
->>>>>>> 03eb0d62
     pub(crate) fn spawn(
         clock: time::Clock,
         stream: tcp::Stream,
@@ -281,20 +271,15 @@
             addr: network_state.config.node_addr.clone(),
             account_id: network_state.config.validator.as_ref().map(|v| v.account_id()),
         };
-<<<<<<< HEAD
-        let (send, recv) = tokio::sync::oneshot::channel();
-=======
         // recv is the HandshakeSignal returned by this spawn_inner() call.
         let (send, recv): (HandshakeSignalSender, HandshakeSignal) =
             tokio::sync::oneshot::channel();
->>>>>>> 03eb0d62
         // Start PeerActor on separate thread.
         Ok((
             Self::start_in_arbiter(&actix::Arbiter::new().handle(), move |ctx| {
                 let stream_id = stream.id();
                 let peer_addr = stream.peer_addr;
                 let stream_type = stream.type_.clone();
-<<<<<<< HEAD
                 let scope = Scope { arbiter: actix::Arbiter::current(), addr: ctx.address() };
                 let stats = Arc::new(connection::Stats::default());
                 let (writer, mut reader) =
@@ -336,13 +321,6 @@
                 });
                 Self {
                     closing_reason: None,
-
-=======
-                let stats = Arc::new(connection::Stats::default());
-                let framed = stream::FramedStream::spawn(ctx, stream, stats.clone());
-                Self {
-                    closing_reason: None,
->>>>>>> 03eb0d62
                     clock,
                     my_node_info,
                     stream_id,
@@ -352,11 +330,7 @@
                         tcp::StreamType::Outbound { .. } => PeerType::Outbound,
                     },
                     peer_status: PeerStatus::Connecting(send, connecting_status),
-<<<<<<< HEAD
                     framed: writer,
-=======
-                    framed,
->>>>>>> 03eb0d62
                     tracker: Default::default(),
                     stats,
                     routed_message_cache: LruCache::new(ROUTED_MESSAGE_CACHE_SIZE),
@@ -552,12 +526,9 @@
                     self.stop(ctx, ClosingReason::HandshakeFailed);
                     return;
                 }
-<<<<<<< HEAD
-=======
                 // This can happen only in case of a malicious node.
                 // Outbound peer requests a connection of a given TIER, the inbound peer can just
                 // confirm the TIER or drop connection. TIER is not negotiable during handshake.
->>>>>>> 03eb0d62
                 if tier != spec.tier {
                     tracing::warn!(target: "network", "Connection TIER mismatch. Disconnecting peer {}", handshake.sender_peer_id);
                     self.stop(ctx, ClosingReason::HandshakeFailed);
@@ -764,15 +735,34 @@
                                 partial_edge_info: partial_edge_info,
                             });
                         }
-<<<<<<< HEAD
+                        // TIER1 is strictly reserved for BFT consensensus messages,
+                        // so all kinds of periodical syncs happen only on TIER2 connections.
                         if tier==tcp::Tier::T2 {
+                            // Trigger a full accounts data sync periodically.
+                            // Note that AccountsData is used to establish TIER1 network,
+                            // it is broadcasted over TIER2 network. This is a bootstrapping
+                            // mechanism, because TIER2 is established before TIER1.
+                            //
+                            // TODO(gprusak): consider whether it wouldn't be more uniform to just
+                            // send full sync from both sides of the connection independently. Or
+                            // perhaps make the full sync request a separate message which doesn't
+                            // carry the accounts_data at all.
                             if conn.peer_type == PeerType::Outbound {
-                                // Outbound peer triggers the inital full accounts data sync.
-                                // TODO(gprusak): implement triggering the periodic full sync.
-                                act.send_message_or_log(&PeerMessage::SyncAccountsData(SyncAccountsData{
-                                    accounts_data: act.network_state.accounts_data.load().data.values().cloned().collect(),
-                                    incremental: false,
-                                    requesting_full_sync: true,
+                                ctx.spawn(wrap_future({
+                                    let clock = act.clock.clone();
+                                    let conn = conn.clone();
+                                    let network_state = act.network_state.clone();
+                                    let mut interval = time::Interval::new(clock.now(),ACCOUNTS_DATA_FULL_SYNC_INTERVAL);
+                                    async move {
+                                        loop {
+                                            interval.tick(&clock).await;
+                                            conn.send_message(Arc::new(PeerMessage::SyncAccountsData(SyncAccountsData{
+                                                accounts_data: network_state.accounts_data.load().data.values().cloned().collect(),
+                                                incremental: false,
+                                                requesting_full_sync: true,
+                                            })));
+                                        }
+                                    }
                                 }));
                             }
                             // Exchange peers periodically.
@@ -805,72 +795,6 @@
                                 }
                             }));
 
-                            // Refresh connection nonces but only if we're outbound. For inbound connection, the other party should 
-                            // take care of nonce refresh.
-=======
-                        // TIER1 is strictly reserved for BFT consensensus messages,
-                        // so all kinds of periodical syncs happen only on TIER2 connections.
-                        if tier==tcp::Tier::T2 {
-                            // Trigger a full accounts data sync periodically.
-                            // Note that AccountsData is used to establish TIER1 network,
-                            // it is broadcasted over TIER2 network. This is a bootstrapping
-                            // mechanism, because TIER2 is established before TIER1.
-                            //
-                            // TODO(gprusak): consider whether it wouldn't be more uniform to just
-                            // send full sync from both sides of the connection independently. Or
-                            // perhaps make the full sync request a separate message which doesn't
-                            // carry the accounts_data at all.
-                            if conn.peer_type == PeerType::Outbound {
-                                ctx.spawn(wrap_future({
-                                    let clock = act.clock.clone();
-                                    let conn = conn.clone();
-                                    let network_state = act.network_state.clone();
-                                    let mut interval = time::Interval::new(clock.now(),ACCOUNTS_DATA_FULL_SYNC_INTERVAL);
-                                    async move {
-                                        loop {
-                                            interval.tick(&clock).await;
-                                            conn.send_message(Arc::new(PeerMessage::SyncAccountsData(SyncAccountsData{
-                                                accounts_data: network_state.accounts_data.load().data.values().cloned().collect(),
-                                                incremental: false,
-                                                requesting_full_sync: true,
-                                            })));
-                                        }
-                                    }
-                                }));
-                            }
-                            // Exchange peers periodically.
->>>>>>> 03eb0d62
-                            ctx.spawn(wrap_future({
-                                let clock = act.clock.clone();
-                                let conn = conn.clone();
-                                let mut interval = time::Interval::new(clock.now(),REQUEST_PEERS_INTERVAL);
-                                async move {
-                                    loop {
-                                        interval.tick(&clock).await;
-                                        conn.send_message(Arc::new(PeerMessage::PeersRequest));
-                                    }
-                                }
-                            }));
-                            // Send latest block periodically
-                            ctx.spawn(wrap_future({
-                                let clock = act.clock.clone();
-                                let conn = conn.clone();
-                                let state = act.network_state.clone();
-                                let mut interval = time::Interval::new(clock.now(), SYNC_LATEST_BLOCK_INTERVAL);
-                                async move {
-                                    loop {
-                                        interval.tick(&clock).await;
-                                        if let Some(chain_info) = state.chain_info.load().as_ref() {
-                                            conn.send_message(Arc::new(PeerMessage::Block(
-                                                chain_info.block.clone(),
-                                            )));
-                                        }
-                                    }
-                                }
-                            }));
-
-<<<<<<< HEAD
-=======
                             // Refresh connection nonces but only if we're outbound. For inbound connection, the other party should
                             // take care of nonce refresh.
                             if act.peer_type == PeerType::Outbound {
@@ -897,7 +821,6 @@
                                     }
                                 }));
                             }
->>>>>>> 03eb0d62
                             // Sync the RoutingTable.
                             act.sync_routing_table();
                         }
@@ -1240,11 +1163,7 @@
                 self.network_state
                     .config
                     .event_sink
-<<<<<<< HEAD
-                    .push(Event::MessageProcessed(tcp::Tier::T2, peer_msg));
-=======
                     .push(Event::MessageProcessed(conn.tier, peer_msg));
->>>>>>> 03eb0d62
             }
             PeerMessage::PeersResponse(peers) => {
                 tracing::debug!(target: "network", "Received peers from {}: {} peers.", self.peer_info, peers.len());
@@ -1258,11 +1177,7 @@
                 self.network_state
                     .config
                     .event_sink
-<<<<<<< HEAD
-                    .push(Event::MessageProcessed(tcp::Tier::T2, peer_msg));
-=======
                     .push(Event::MessageProcessed(conn.tier, peer_msg));
->>>>>>> 03eb0d62
             }
             PeerMessage::RequestUpdateNonce(edge_info) => {
                 let clock = self.clock.clone();
@@ -1361,7 +1276,6 @@
                     msg.target);
                 let for_me = self.network_state.message_for_me(&msg.target);
                 if for_me {
-<<<<<<< HEAD
                     let fastest = self
                         .network_state
                         .recent_routed_messages
@@ -1369,9 +1283,6 @@
                         .put(CryptoHash::hash_borsh(&msg.body), ())
                         .is_none();
                     metrics::record_routed_msg_metrics(&self.clock, &msg, conn.tier, fastest);
-=======
-                    metrics::record_routed_msg_metrics(&self.clock, &msg);
->>>>>>> 03eb0d62
                 }
 
                 // Drop duplicated messages routed within DROP_DUPLICATED_MESSAGES_PERIOD ms
@@ -1379,10 +1290,7 @@
                 let now = self.clock.now();
                 if let Some(&t) = self.routed_message_cache.get(&key) {
                     if now <= t + DROP_DUPLICATED_MESSAGES_PERIOD {
-<<<<<<< HEAD
-=======
                         metrics::MessageDropped::Duplicate.inc(&msg.body);
->>>>>>> 03eb0d62
                         self.network_state.config.event_sink.push(Event::RoutedMessageDropped);
                         tracing::debug!(target: "network", "Dropping duplicated message from {} to {:?}", msg.author, msg.target);
                         return;
@@ -1392,15 +1300,11 @@
                     // Check whenever we exceeded number of transactions we got since last block.
                     // If so, drop the transaction.
                     let r = self.network_state.txns_since_last_block.load(Ordering::Acquire);
-<<<<<<< HEAD
-                    if r > MAX_TRANSACTIONS_PER_BLOCK_MESSAGE {
-=======
                     // TODO(gprusak): this constraint doesn't take into consideration such
                     // parameters as number of nodes or number of shards. Reconsider why do we need
                     // this and whether this is really the right way of handling it.
                     if r > MAX_TRANSACTIONS_PER_BLOCK_MESSAGE {
                         metrics::MessageDropped::TransactionsPerBlockExceeded.inc(&msg.body);
->>>>>>> 03eb0d62
                         return;
                     }
                     self.network_state.txns_since_last_block.fetch_add(1, Ordering::AcqRel);
@@ -1412,27 +1316,7 @@
                     self.stop(ctx, ClosingReason::Ban(ReasonForBan::InvalidSignature));
                     return;
                 }
-<<<<<<< HEAD
-                let from = &conn.peer_info.id;
-                if msg.expect_response() {
-                    tracing::trace!(target: "network", route_back = ?msg.clone(), "Received peer message that requires response");
-                    match conn.tier {
-                        tcp::Tier::T1 => self.network_state.tier1_route_back.lock().insert(
-                            &self.clock,
-                            msg.hash(),
-                            from.clone(),
-                        ),
-                        tcp::Tier::T2 => self.network_state.graph.routing_table.add_route_back(
-                            &self.clock,
-                            msg.hash(),
-                            from.clone(),
-                        ),
-                    }
-                }
-=======
-
                 self.add_route_back(&conn, msg.as_ref());
->>>>>>> 03eb0d62
                 if for_me {
                     // Handle Ping and Pong message if they are for us without sending to client.
                     // i.e. Return false in case of Ping and Pong
@@ -1675,12 +1559,8 @@
                     return;
                 }
                 conn.last_time_received_message.store(self.clock.now());
-<<<<<<< HEAD
-                // Check if the message type is allowed.
-=======
                 // Check if the message type is allowed given the TIER of the connection:
                 // TIER1 connections are reserved exclusively for BFT consensus messages.
->>>>>>> 03eb0d62
                 if !conn.tier.is_allowed(&peer_msg) {
                     tracing::warn!(target: "network", "Received {} on {:?} connection, disconnecting",peer_msg.msg_variant(),conn.tier);
                     // TODO(gprusak): this is abusive behavior. Consider banning for it.
