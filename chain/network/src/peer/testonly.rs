use crate::broadcast;
use crate::client;
use crate::config::NetworkConfig;
use crate::network_protocol::testonly as data;
use crate::network_protocol::{
<<<<<<< HEAD
    Edge, PartialEdgeInfo, PeerIdOrHash, PeerInfo, RawRoutedMessage, RoutedMessageBody,
=======
    Edge, PartialEdgeInfo, PeerInfo, PeerMessage, RawRoutedMessage, RoutedMessageBody,
>>>>>>> 864cc29a
    RoutedMessageV2,
};
use crate::peer::peer_actor::{ClosingReason, PeerActor};
use crate::peer_manager::network_state::NetworkState;
use crate::peer_manager::peer_manager_actor;
use crate::peer_manager::peer_store;
use crate::private_actix::{PeerRequestResult, RegisterPeerResponse, SendMessage};
use crate::private_actix::{PeerToManagerMsg, PeerToManagerMsgResp};
use crate::store;
use crate::tcp;
use crate::testonly::actix::ActixSystem;
use crate::testonly::fake_client;
use crate::time;
use crate::types::PeerMessage;
use actix::{Actor, Context, Handler};
use near_crypto::{InMemorySigner, Signature};
use near_o11y::WithSpanContextExt;
use near_primitives::network::PeerId;
use std::sync::Arc;

pub struct PeerConfig {
    pub chain: Arc<data::Chain>,
    pub network: NetworkConfig,
    pub peers: Vec<PeerInfo>,
    pub force_encoding: Option<crate::network_protocol::Encoding>,
    /// If both start_handshake_with and nonce are set, PeerActor
    /// will use this nonce in the handshake.
    /// WARNING: it has to be >0.
    /// WARNING: currently nonce is decided by a lookup in the RoutingTableView,
    ///   so to enforce the nonce below, we add an artificial edge to RoutingTableView.
    ///   Once we switch to generating nonce from timestamp, this field should be deprecated
    ///   in favor of passing a fake clock.
    pub nonce: Option<u64>,
}

impl PeerConfig {
    pub fn id(&self) -> PeerId {
        self.network.node_id()
    }

    pub fn partial_edge_info(&self, other: &PeerId, nonce: u64) -> PartialEdgeInfo {
        PartialEdgeInfo::new(&self.id(), other, nonce, &self.network.node_key)
    }

    pub fn signer(&self) -> InMemorySigner {
        InMemorySigner::from_secret_key("node".parse().unwrap(), self.network.node_key.clone())
    }
}

#[derive(Debug, Clone, PartialEq, Eq)]
pub(crate) enum Event {
    Client(fake_client::Event),
    Network(peer_manager_actor::Event),
}

struct FakePeerManagerActor {
    cfg: Arc<PeerConfig>,
}

impl Actor for FakePeerManagerActor {
    type Context = Context<Self>;
}

impl Handler<PeerToManagerMsg> for FakePeerManagerActor {
    type Result = PeerToManagerMsgResp;
    fn handle(&mut self, msg: PeerToManagerMsg, _ctx: &mut Self::Context) -> Self::Result {
        let msg_type: &str = (&msg).into();
        println!("{}: PeerManager message {}", self.cfg.id(), msg_type);
        match msg {
            PeerToManagerMsg::RegisterPeer(..) => {
                PeerToManagerMsgResp::RegisterPeer(RegisterPeerResponse::Accept)
            }
            PeerToManagerMsg::RequestUpdateNonce(..) => PeerToManagerMsgResp::Empty,
            PeerToManagerMsg::ResponseUpdateNonce(..) => PeerToManagerMsgResp::Empty,
            PeerToManagerMsg::PeersRequest(_) => {
                // PeerActor would panic if we returned a different response.
                // This also triggers sending a message to the peer.
                PeerToManagerMsgResp::PeersRequest(PeerRequestResult {
                    peers: self.cfg.peers.clone(),
                })
            }
            PeerToManagerMsg::PeersResponse(..) => PeerToManagerMsgResp::Empty,
            _ => panic!("unsupported message"),
        }
    }
}

pub(crate) struct PeerHandle {
    pub cfg: Arc<PeerConfig>,
    actix: ActixSystem<PeerActor>,
    pub events: broadcast::Receiver<Event>,
}

impl PeerHandle {
    pub async fn send(&self, message: PeerMessage) {
        self.actix
            .addr
            .send(SendMessage { message: Arc::new(message) }.with_span_context())
            .await
            .unwrap();
    }

    pub async fn complete_handshake(&mut self) -> Edge {
        self.events
            .recv_until(|ev| match ev {
                Event::Network(peer_manager_actor::Event::HandshakeCompleted(ev)) => Some(ev.edge),
                Event::Network(peer_manager_actor::Event::ConnectionClosed(ev)) => {
                    panic!("handshake failed: {}", ev.reason)
                }
                _ => None,
            })
            .await
    }
    pub async fn fail_handshake(&mut self) -> ClosingReason {
        self.events
            .recv_until(|ev| match ev {
                Event::Network(peer_manager_actor::Event::ConnectionClosed(ev)) => Some(ev.reason),
                // HandshakeDone means that handshake succeeded locally,
                // but in case this is an inbound connection, it can still
                // fail on the other side. Therefore we cannot panic on HandshakeDone.
                _ => None,
            })
            .await
    }

    pub fn routed_message(
        &self,
        body: RoutedMessageBody,
        peer_id: PeerId,
        ttl: u8,
        utc: Option<time::Utc>,
    ) -> RoutedMessageV2 {
        RawRoutedMessage { target: PeerIdOrHash::PeerId(peer_id), body }.sign(
            &self.cfg.network.node_key,
            ttl,
            utc,
        )
    }

    pub async fn start_endpoint(
        clock: time::Clock,
        cfg: PeerConfig,
        stream: tcp::Stream,
    ) -> PeerHandle {
        let cfg = Arc::new(cfg);
        let cfg_ = cfg.clone();
        let (send, recv) = broadcast::unbounded_channel();
        let actix = ActixSystem::spawn(move || {
            let fpm = FakePeerManagerActor { cfg: cfg.clone() }.start();
            let fc = fake_client::start(send.sink().compose(Event::Client));
            let store = store::Store::from(near_store::db::TestDB::new());
            let mut network_cfg = cfg.network.clone();
            network_cfg.event_sink = send.sink().compose(Event::Network);
            let network_state = Arc::new(NetworkState::new(
                &clock,
                store.clone(),
                peer_store::PeerStore::new(&clock, network_cfg.peer_store.clone(), store.clone())
                    .unwrap(),
                Arc::new(network_cfg.verify().unwrap()),
                cfg.chain.genesis_id.clone(),
                client::Client {
                    client_addr: fc.clone().recipient(),
                    view_client_addr: fc.clone().recipient(),
                },
                fpm.recipient(),
            ));
            // WARNING: this is a hack to make PeerActor use a specific nonce
            if let (Some(nonce), tcp::StreamType::Outbound { peer_id, .. }) =
                (&cfg.nonce, &stream.type_)
            {
                network_state.routing_table_view.add_local_edges(&[Edge::new(
                    cfg.id(),
                    peer_id.clone(),
                    nonce - 1,
                    Signature::default(),
                    Signature::default(),
                )]);
            }
<<<<<<< HEAD
            PeerActor::spawn(clock, stream, cfg.force_encoding, network_state).unwrap().0
=======
            let mut network_cfg = cfg.network.clone();
            network_cfg.event_sink = send.sink().compose(Event::Network);
            let network_graph =
                Arc::new(RwLock::new(routing::GraphWithCache::new(network_cfg.node_id().clone())));
            let routing_table_addr =
                routing::Actor::spawn(clock.clone(), store.clone(), network_graph.clone());
            let network_state = Arc::new(NetworkState::new(
                Arc::new(network_cfg.verify().unwrap()),
                cfg.chain.genesis_id.clone(),
                client::Client::new(fc.clone().recipient(), fc.clone().recipient()),
                fpm.recipient(),
                routing_table_addr,
                routing_table_view,
            ));
            PeerActor::spawn(clock, stream, cfg.force_encoding, network_state).unwrap()
>>>>>>> 864cc29a
        })
        .await;
        Self { actix, cfg: cfg_, events: recv }
    }
}<|MERGE_RESOLUTION|>--- conflicted
+++ resolved
@@ -3,11 +3,7 @@
 use crate::config::NetworkConfig;
 use crate::network_protocol::testonly as data;
 use crate::network_protocol::{
-<<<<<<< HEAD
     Edge, PartialEdgeInfo, PeerIdOrHash, PeerInfo, RawRoutedMessage, RoutedMessageBody,
-=======
-    Edge, PartialEdgeInfo, PeerInfo, PeerMessage, RawRoutedMessage, RoutedMessageBody,
->>>>>>> 864cc29a
     RoutedMessageV2,
 };
 use crate::peer::peer_actor::{ClosingReason, PeerActor};
@@ -168,10 +164,7 @@
                     .unwrap(),
                 Arc::new(network_cfg.verify().unwrap()),
                 cfg.chain.genesis_id.clone(),
-                client::Client {
-                    client_addr: fc.clone().recipient(),
-                    view_client_addr: fc.clone().recipient(),
-                },
+                client::Client::new(fc.clone().recipient(), fc.clone().recipient()),
                 fpm.recipient(),
             ));
             // WARNING: this is a hack to make PeerActor use a specific nonce
@@ -186,25 +179,7 @@
                     Signature::default(),
                 )]);
             }
-<<<<<<< HEAD
             PeerActor::spawn(clock, stream, cfg.force_encoding, network_state).unwrap().0
-=======
-            let mut network_cfg = cfg.network.clone();
-            network_cfg.event_sink = send.sink().compose(Event::Network);
-            let network_graph =
-                Arc::new(RwLock::new(routing::GraphWithCache::new(network_cfg.node_id().clone())));
-            let routing_table_addr =
-                routing::Actor::spawn(clock.clone(), store.clone(), network_graph.clone());
-            let network_state = Arc::new(NetworkState::new(
-                Arc::new(network_cfg.verify().unwrap()),
-                cfg.chain.genesis_id.clone(),
-                client::Client::new(fc.clone().recipient(), fc.clone().recipient()),
-                fpm.recipient(),
-                routing_table_addr,
-                routing_table_view,
-            ));
-            PeerActor::spawn(clock, stream, cfg.force_encoding, network_state).unwrap()
->>>>>>> 864cc29a
         })
         .await;
         Self { actix, cfg: cfg_, events: recv }
