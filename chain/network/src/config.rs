use crate::blacklist;
use crate::concurrency::rate;
use crate::network_protocol::PeerAddr;
use crate::network_protocol::PeerInfo;
use crate::peer_manager::peer_manager_actor::Event;
use crate::peer_manager::peer_store;
use crate::sink::Sink;
use crate::time;
use crate::types::ROUTED_MESSAGE_TTL;
use anyhow::Context;
use near_crypto::{KeyType, SecretKey};
use near_primitives::network::PeerId;
use near_primitives::types::AccountId;
use near_primitives::validator_signer::{InMemoryValidatorSigner, ValidatorSigner};
use std::net::{Ipv4Addr, SocketAddr, SocketAddrV4};
use std::sync::Arc;

/// How much height horizon to give to consider peer up to date.
pub const HIGHEST_PEER_HORIZON: u64 = 5;

/// Maximum amount of routes to store for each account id.
pub const MAX_ROUTES_TO_STORE: usize = 5;

/// Maximum number of PeerAddts in the ValidatorConfig::endpoints field.
pub const MAX_PEER_ADDRS: usize = 10;

/// Address of the format "<domain/ip>:<port>" of STUN servers.
pub type StunServerAddr = String;

/// ValidatorProxies are nodes with public IP (aka proxies) that this validator trusts to be honest
/// and willing to forward traffic to this validator. Whenever this node is a TIER1 validator
/// (i.e. whenever it is a block producer/chunk producer/approver for the given epoch),
/// it will connect to all the proxies in this config and advertise a signed list of proxies that
/// it has established a connection to.
///
/// Once other TIER1 nodes learn the list of proxies, they will maintain a connection to a random
/// proxy on this list. This way a message from any TIER1 node to this node will require at most 2
/// hops.
///
/// neard supports 2 modes for configuring proxy addresses:
/// * [recommended] `Static` list of proxies (public SocketAddr + PeerId), supports up to 10 proxies.
///   It is a totally valid setup for a TIER1 validator to be its own (perahaps only) proxy:
///   to achieve that, add an entry with the public address of this node to the Static list.
/// * [discouraged] `Dynamic` proxy - in case you want this validator to be its own and only proxy,
///   instead of adding the public address explicitly to the `Static` list, you can specify a STUN
///   server address (or a couple of them) which will be used to dynamically resolve the public IP
///   of this validator. Note that in this case the validator trusts the STUN servers to correctly
///   resolve the public IP.
#[derive(Clone)]
pub enum ValidatorProxies {
    Static(Vec<PeerAddr>),
    Dynamic(Vec<StunServerAddr>),
}

#[derive(Clone)]
pub struct ValidatorConfig {
    pub signer: Arc<dyn ValidatorSigner>,
    pub proxies: ValidatorProxies,
}

impl ValidatorConfig {
    pub fn account_id(&self) -> AccountId {
        self.signer.validator_id().clone()
    }
}

#[derive(Clone)]
pub struct Features {
    pub tier1: Option<Tier1>,
}

#[derive(Clone)]
pub struct Tier1 {
    /// Interval between attempts to connect to proxies of other TIER1 nodes.
    pub connect_interval: time::Duration,
    /// Maximal number of new connections established every connect_interval.
    /// TIER1 can consists of hundreds of nodes, so it is not feasible to connect to all of them at
    /// once.
    pub new_connections_per_attempt: usize,
    /// Interval between broacasts of the list of validator's proxies.
    /// Before the broadcast, validator tries to establish all the missing connections to proxies.
    pub advertise_proxies_interval: time::Duration,
    /// Support for gradual TIER1 feature rollout:
    /// - establishing connection to node's own proxies is always enabled (it is a part of peer
    ///   discovery mechanism). Note that unless the proxy has enable_inbound set, establishing
    ///   those connections will fail anyway.
    /// - a node will start accepting TIER1 inbound connections iff `enable_inbound` is true.
    /// - a node will try to start outbound TIER1 connections iff `enable_outbound` is true.
    pub enable_inbound: bool,
    pub enable_outbound: bool,
    /*
    /// Max rate at which TIER1 messages will be read from TCP sockets.
    /// Above that rate reading will block, which will cause extra data
    /// to be buffered on the sender side.
    /// This limit is to protect the node and it
    /// doesn't provide fairness among connections (i.e. the capacity
    /// is shared across all the TIER1 connections).
    // TODO(gprusak): try to find a way to provide fairness. Currently
    // it is complicated to do, because of the TIER1 proxies which
    // can route the traffic from/to multiple TIER1 peers. It should
    // be possible to throttle faily at proxies, since TIER1 peer
    // trusts its proxies.
    pub recv_bytes_rate: rate::Limit,
    pub send_bytes_buf: usize,
    */
}

/// Validated configuration for the peer-to-peer manager.
#[derive(Clone)]
pub struct NetworkConfig {
    pub node_addr: Option<SocketAddr>,
    pub node_key: SecretKey,
    pub validator: Option<ValidatorConfig>,

    pub peer_store: peer_store::Config,
    pub whitelist_nodes: Vec<PeerInfo>,
    pub handshake_timeout: time::Duration,

    /// Maximum time between refreshing the peer list.
    pub monitor_peers_max_period: time::Duration,
    /// Maximum number of active peers. Hard limit.
    pub max_num_peers: u32,
    /// Minimum outbound connections a peer should have to avoid eclipse attacks.
    pub minimum_outbound_peers: u32,
    /// Lower bound of the ideal number of connections.
    pub ideal_connections_lo: u32,
    /// Upper bound of the ideal number of connections.
    pub ideal_connections_hi: u32,
    /// Peers which last message is was within this period of time are considered active recent peers.
    pub peer_recent_time_window: time::Duration,
    /// Number of peers to keep while removing a connection.
    /// Used to avoid disconnecting from peers we have been connected since long time.
    pub safe_set_size: u32,
    /// Lower bound of the number of connections to archival peers to keep
    /// if we are an archival node.
    pub archival_peer_connections_lower_bound: u32,
    /// Maximum number of peer addresses we should ever send on PeersRequest.
    pub max_send_peers: u32,
    /// Duration for checking on stats from the peers.
    pub peer_stats_period: time::Duration,
    /// Time to persist Accounts Id in the router without removing them.
    pub ttl_account_id_router: time::Duration,
    /// Number of hops a message is allowed to travel before being dropped.
    /// This is used to avoid infinite loop because of inconsistent view of the network
    /// by different nodes.
    pub routed_message_ttl: u8,
    /// Maximum number of routes that we should keep track for each Account id in the Routing Table.
    pub max_routes_to_store: usize,
    /// Height horizon for highest height peers
    /// For example if one peer is 1 height away from max height peer,
    /// we still want to use the rest to query for state/headers/blocks.
    pub highest_peer_horizon: u64,
    /// Period between pushing network info to client
    pub push_info_period: time::Duration,
    /// Flag to disable outbound connections. When this flag is active, nodes will not try to
    /// establish connection with other nodes, but will accept incoming connection if other requirements
    /// are satisfied.
    /// This flag should be ALWAYS FALSE. Only set to true for testing purposes.
    pub outbound_disabled: bool,
    /// Flag to disable inbound connections. When true, all the incoming handshake/connection requests will be rejected.
    pub inbound_disabled: bool,
    /// Whether this is an archival node.
    pub archive: bool,
    /// Maximal rate at which SyncAccountsData can be broadcasted.
<<<<<<< HEAD
    pub accounts_data_broadcast_rate_limit: rate::Limit,
    /// Maximal rate at which RoutingTableUpdate can be sent out.
    pub routing_table_update_rate_limit: rate::Limit,
=======
    pub accounts_data_broadcast_rate_limit: demux::RateLimit,
    /// Maximal rate at which RoutingTableUpdate can be sent out.
    pub routing_table_update_rate_limit: demux::RateLimit,
>>>>>>> 812eb188
    /// features
    pub features: Features,

    // Whether to ignore tombstones some time after startup.
    //
    // Ignoring tombstones means:
    //   * not broadcasting deleted edges
    //   * ignoring received deleted edges as well
    pub skip_tombstones: Option<time::Duration>,

    /// TEST-ONLY
    /// TODO(gprusak): make it pub(crate), once all integration tests
    /// are merged into near_network.
    pub event_sink: Sink<Event>,
}

impl NetworkConfig {
    pub fn new(
        cfg: crate::config_json::Config,
        node_key: SecretKey,
        validator_signer: Option<Arc<dyn ValidatorSigner>>,
        archive: bool,
        features: Features,
    ) -> anyhow::Result<Self> {
        if cfg.public_addrs.len() > MAX_PEER_ADDRS {
            anyhow::bail!(
                "public_addrs has {} entries, limit is {MAX_PEER_ADDRS}",
                cfg.public_addrs.len()
            );
        }
        if cfg.public_addrs.len() > 0 && cfg.trusted_stun_servers.len() > 0 {
            anyhow::bail!("you cannot specify both public_addrs and trusted_stun_servers");
        }
        for proxy in &cfg.public_addrs {
            let ip = proxy.addr.ip();
            if cfg.allow_private_ip_in_public_addrs {
                if ip.is_unspecified() {
                    anyhow::bail!("public_addrs: {ip} is not a valid IP. If you wanted to specify a loopback IP, use 127.0.0.1 instead.");
                }
            } else {
                // TODO(gprusak): use !ip.is_global() instead, once it is stable.
                if ip.is_loopback()
                    || ip.is_unspecified()
                    || match ip {
                        std::net::IpAddr::V4(ip) => ip.is_private(),
                        // TODO(gprusak): use ip.is_unique_local() once stable.
                        std::net::IpAddr::V6(_) => false,
                    }
                {
                    anyhow::bail!("public_addrs: {ip} is not a public IP.");
                }
            }
        }
        let this = Self {
            node_key,
            validator: validator_signer.map(|signer| ValidatorConfig {
                signer,
                proxies: if cfg.public_addrs.len() > 0 {
                    ValidatorProxies::Static(cfg.public_addrs)
                } else {
                    ValidatorProxies::Dynamic(cfg.trusted_stun_servers)
                },
            }),
            node_addr: match cfg.addr.as_str() {
                "" => None,
                addr => Some(addr.parse().context("Failed to parse SocketAddr")?),
            },
            peer_store: peer_store::Config {
                boot_nodes: if cfg.boot_nodes.is_empty() {
                    vec![]
                } else {
                    cfg.boot_nodes
                        .split(',')
                        .map(|chunk| chunk.parse())
                        .collect::<Result<_, _>>()
                        .context("boot_nodes")?
                },
                blacklist: cfg
                    .blacklist
                    .iter()
                    .map(|e| e.parse())
                    .collect::<Result<_, _>>()
                    .context("failed to parse blacklist")?,
                connect_only_to_boot_nodes: cfg.experimental.connect_only_to_boot_nodes,
                ban_window: cfg.ban_window.try_into()?,
                peer_expiration_duration: cfg.peer_expiration_duration.try_into()?,
            },
            whitelist_nodes: if cfg.whitelist_nodes.is_empty() {
                vec![]
            } else {
                cfg.whitelist_nodes
                    .split(',')
                    .map(|peer| match peer.parse::<PeerInfo>() {
                        Ok(peer) if peer.addr.is_none() => anyhow::bail!(
                            "whitelist_nodes are required to specify both PeerId and IP:port"
                        ),
                        Ok(peer) => Ok(peer),
                        Err(err) => Err(err.into()),
                    })
                    .collect::<anyhow::Result<_>>()
                    .context("whitelist_nodes")?
            },
            handshake_timeout: cfg.handshake_timeout.try_into()?,
            monitor_peers_max_period: cfg.monitor_peers_max_period.try_into()?,
            max_num_peers: cfg.max_num_peers,
            minimum_outbound_peers: cfg.minimum_outbound_peers,
            ideal_connections_lo: cfg.ideal_connections_lo,
            ideal_connections_hi: cfg.ideal_connections_hi,
            peer_recent_time_window: cfg.peer_recent_time_window.try_into()?,
            safe_set_size: cfg.safe_set_size,
            archival_peer_connections_lower_bound: cfg.archival_peer_connections_lower_bound,
            max_send_peers: 512,
            peer_stats_period: cfg.peer_stats_period.try_into()?,
            ttl_account_id_router: cfg.ttl_account_id_router.try_into()?,
            routed_message_ttl: ROUTED_MESSAGE_TTL,
            max_routes_to_store: MAX_ROUTES_TO_STORE,
            highest_peer_horizon: HIGHEST_PEER_HORIZON,
            push_info_period: time::Duration::milliseconds(100),
            outbound_disabled: false,
            archive,
<<<<<<< HEAD
            accounts_data_broadcast_rate_limit: rate::Limit { qps: 0.1, burst: 1 },
            routing_table_update_rate_limit: rate::Limit { qps: 0.2, burst: 1 },
=======
            accounts_data_broadcast_rate_limit: demux::RateLimit { qps: 0.1, burst: 1 },
            routing_table_update_rate_limit: demux::RateLimit { qps: 0.5, burst: 1 },
>>>>>>> 812eb188
            features,
            inbound_disabled: cfg.experimental.inbound_disabled,
            skip_tombstones: if cfg.experimental.skip_sending_tombstones_seconds > 0 {
                Some(time::Duration::seconds(cfg.experimental.skip_sending_tombstones_seconds))
            } else {
                None
            },
            event_sink: Sink::null(),
        };
        Ok(this)
    }

    pub fn node_id(&self) -> PeerId {
        PeerId::new(self.node_key.public_key())
    }

    /// TEST-ONLY: Returns network config with given seed used for peer id.
    pub fn from_seed(seed: &str, port: u16) -> Self {
        let node_key = SecretKey::from_seed(KeyType::ED25519, seed);
        let node_addr = SocketAddr::V4(SocketAddrV4::new(Ipv4Addr::LOCALHOST, port));
        let account_id = seed.parse().unwrap();
        let validator = ValidatorConfig {
            signer: Arc::new(InMemoryValidatorSigner::from_seed(
                account_id,
                KeyType::ED25519,
                seed,
            )),
            proxies: ValidatorProxies::Static(vec![PeerAddr {
                addr: node_addr,
                peer_id: PeerId::new(node_key.public_key()),
            }]),
        };
        NetworkConfig {
            node_addr: Some(node_addr),
            node_key,
            validator: Some(validator),
            peer_store: peer_store::Config {
                boot_nodes: vec![],
                blacklist: blacklist::Blacklist::default(),
                ban_window: time::Duration::seconds(1),
                peer_expiration_duration: time::Duration::seconds(60 * 60),
                connect_only_to_boot_nodes: false,
            },
            whitelist_nodes: vec![],
            handshake_timeout: time::Duration::seconds(5),
            monitor_peers_max_period: time::Duration::seconds(100),
            max_num_peers: 40,
            minimum_outbound_peers: 5,
            ideal_connections_lo: 30,
            ideal_connections_hi: 35,
            peer_recent_time_window: time::Duration::seconds(600),
            safe_set_size: 20,
            archival_peer_connections_lower_bound: 10,
            max_send_peers: 512,
            peer_stats_period: time::Duration::seconds(5),
            ttl_account_id_router: time::Duration::seconds(60 * 60),
            routed_message_ttl: ROUTED_MESSAGE_TTL,
            max_routes_to_store: 1,
            highest_peer_horizon: 5,
            push_info_period: time::Duration::milliseconds(100),
            outbound_disabled: false,
            inbound_disabled: false,
            archive: false,
<<<<<<< HEAD
            accounts_data_broadcast_rate_limit: rate::Limit { qps: 100., burst: 1000000 },
            routing_table_update_rate_limit: rate::Limit { qps: 100., burst: 1000000 },
            features: Features {
                tier1: Some(Tier1 {
                    // The tick is triggered manually.
                    // The all feasible connections should be established.
                    connect_interval: time::Duration::hours(1000),
                    new_connections_per_attempt: 10000,
                    advertise_proxies_interval: time::Duration::hours(1000),
                    enable_inbound: true,
                    enable_outbound: true,
                }),
            },
=======
            accounts_data_broadcast_rate_limit: demux::RateLimit { qps: 100., burst: 1000000 },
            routing_table_update_rate_limit: demux::RateLimit { qps: 100., burst: 1000000 },
            features: Features { enable_tier1: true },
>>>>>>> 812eb188
            skip_tombstones: None,
            event_sink: Sink::null(),
        }
    }

    pub fn verify(self) -> anyhow::Result<VerifiedConfig> {
        if !(self.ideal_connections_lo <= self.ideal_connections_hi) {
            anyhow::bail!(
                "Invalid ideal_connections values. lo({}) > hi({}).",
                self.ideal_connections_lo,
                self.ideal_connections_hi
            );
        }

        if !(self.ideal_connections_hi <= self.max_num_peers) {
            anyhow::bail!(
                "max_num_peers({}) < ideal_connections_hi({}) which may lead to connection saturation and declining new connections.",
                self.max_num_peers, self.ideal_connections_hi
            );
        }

        if !(self.safe_set_size > self.minimum_outbound_peers) {
            anyhow::bail!(
                "safe_set_size({}) must be larger than minimum_outbound_peers({}).",
                self.safe_set_size,
                self.minimum_outbound_peers
            );
        }

        if UPDATE_INTERVAL_LAST_TIME_RECEIVED_MESSAGE * 2 > self.peer_recent_time_window {
            anyhow::bail!(
                "Very short peer_recent_time_window({}). it should be at least twice update_interval_last_time_received_message({}).",
                self.peer_recent_time_window, UPDATE_INTERVAL_LAST_TIME_RECEIVED_MESSAGE
            );
        }
        self.accounts_data_broadcast_rate_limit
            .validate()
            .context("accounts_Data_broadcast_rate_limit")?;
        self.routing_table_update_rate_limit
            .validate()
            .context("routing_table_update_rate_limit")?;
        Ok(VerifiedConfig { node_id: self.node_id(), inner: self })
    }
}

/// On every message from peer don't update `last_time_received_message`
/// but wait some "small" timeout between updates to avoid a lot of messages between
/// Peer and PeerManager.
pub const UPDATE_INTERVAL_LAST_TIME_RECEIVED_MESSAGE: time::Duration = time::Duration::seconds(60);

#[derive(Clone)]
pub struct VerifiedConfig {
    inner: NetworkConfig,
    /// Cached inner.node_id().
    /// It allows to avoid recomputing the public key every time.
    node_id: PeerId,
}

impl VerifiedConfig {
    pub fn node_id(&self) -> PeerId {
        self.node_id.clone()
    }
}

impl std::ops::Deref for VerifiedConfig {
    type Target = NetworkConfig;
    fn deref(&self) -> &Self::Target {
        &self.inner
    }
}

#[cfg(test)]
mod test {
    use super::UPDATE_INTERVAL_LAST_TIME_RECEIVED_MESSAGE;
    use crate::config;
    use crate::network_protocol;
    use crate::network_protocol::testonly as data;
    use crate::network_protocol::AccountData;
    use crate::testonly::make_rng;
    use crate::time;

    #[test]
    fn test_network_config() {
        let nc = config::NetworkConfig::from_seed("123", 213);
        assert!(nc.verify().is_ok());

        let mut nc = config::NetworkConfig::from_seed("123", 213);
        nc.ideal_connections_lo = nc.ideal_connections_hi + 1;
        assert!(nc.verify().is_err());

        let mut nc = config::NetworkConfig::from_seed("123", 213);
        nc.ideal_connections_hi = nc.max_num_peers + 1;
        assert!(nc.verify().is_err());

        let mut nc = config::NetworkConfig::from_seed("123", 213);
        nc.safe_set_size = nc.minimum_outbound_peers;
        assert!(nc.verify().is_err());

        let mut nc = config::NetworkConfig::from_seed("123", 213);
        nc.peer_recent_time_window = UPDATE_INTERVAL_LAST_TIME_RECEIVED_MESSAGE;
        assert!(nc.verify().is_err());
    }

    // Check that MAX_PEER_ADDRS limit is consistent with the
    // network_protocol::MAX_ACCOUNT_DATA_SIZE_BYTES limit
    #[test]
    fn accounts_data_size_limit() {
        let mut rng = make_rng(39521947542);
        let clock = time::FakeClock::default();
        let signer = data::make_validator_signer(&mut rng);

        let ad = AccountData {
            proxies: (0..config::MAX_PEER_ADDRS)
                .map(|_| {
                    // Using IPv6 gives maximal size of the resulting config.
                    let ip = data::make_ipv6(&mut rng);
                    data::make_peer_addr(&mut rng, ip)
                })
                .collect(),
            account_key: signer.public_key(),
            peer_id: data::make_peer_id(&mut rng),
            timestamp: clock.now_utc(),
        };
        let sad = ad.sign(&signer).unwrap();
        assert!(sad.payload().len() <= network_protocol::MAX_ACCOUNT_DATA_SIZE_BYTES);
    }
}<|MERGE_RESOLUTION|>--- conflicted
+++ resolved
@@ -162,15 +162,9 @@
     /// Whether this is an archival node.
     pub archive: bool,
     /// Maximal rate at which SyncAccountsData can be broadcasted.
-<<<<<<< HEAD
     pub accounts_data_broadcast_rate_limit: rate::Limit,
     /// Maximal rate at which RoutingTableUpdate can be sent out.
     pub routing_table_update_rate_limit: rate::Limit,
-=======
-    pub accounts_data_broadcast_rate_limit: demux::RateLimit,
-    /// Maximal rate at which RoutingTableUpdate can be sent out.
-    pub routing_table_update_rate_limit: demux::RateLimit,
->>>>>>> 812eb188
     /// features
     pub features: Features,
 
@@ -291,13 +285,8 @@
             push_info_period: time::Duration::milliseconds(100),
             outbound_disabled: false,
             archive,
-<<<<<<< HEAD
-            accounts_data_broadcast_rate_limit: rate::Limit { qps: 0.1, burst: 1 },
-            routing_table_update_rate_limit: rate::Limit { qps: 0.2, burst: 1 },
-=======
             accounts_data_broadcast_rate_limit: demux::RateLimit { qps: 0.1, burst: 1 },
             routing_table_update_rate_limit: demux::RateLimit { qps: 0.5, burst: 1 },
->>>>>>> 812eb188
             features,
             inbound_disabled: cfg.experimental.inbound_disabled,
             skip_tombstones: if cfg.experimental.skip_sending_tombstones_seconds > 0 {
@@ -361,7 +350,6 @@
             outbound_disabled: false,
             inbound_disabled: false,
             archive: false,
-<<<<<<< HEAD
             accounts_data_broadcast_rate_limit: rate::Limit { qps: 100., burst: 1000000 },
             routing_table_update_rate_limit: rate::Limit { qps: 100., burst: 1000000 },
             features: Features {
@@ -375,11 +363,6 @@
                     enable_outbound: true,
                 }),
             },
-=======
-            accounts_data_broadcast_rate_limit: demux::RateLimit { qps: 100., burst: 1000000 },
-            routing_table_update_rate_limit: demux::RateLimit { qps: 100., burst: 1000000 },
-            features: Features { enable_tier1: true },
->>>>>>> 812eb188
             skip_tombstones: None,
             event_sink: Sink::null(),
         }
