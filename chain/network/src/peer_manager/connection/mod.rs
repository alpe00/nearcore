--- conflicted
+++ resolved
@@ -2,12 +2,8 @@
 use crate::concurrency::atomic_cell::AtomicCell;
 use crate::concurrency::demux;
 use crate::network_protocol::{
-<<<<<<< HEAD
     Edge, PeerInfo, PeerMessage, RoutedMessageBody, SignedAccountData, SignedOwnedAccount,
     SyncAccountsData,
-=======
-    Edge, PeerInfo, PeerMessage, SignedAccountData, SignedOwnedAccount, SyncAccountsData,
->>>>>>> 76d39828
 };
 use crate::peer::peer_actor;
 use crate::peer::peer_actor::PeerActor;
@@ -81,8 +77,6 @@
     pub addr: actix::Addr<PeerActor>,
 
     pub peer_info: PeerInfo,
-    /// AccountKey ownership proof.
-    pub owned_account: Option<SignedOwnedAccount>,
     pub edge: ArcMutex<Edge>,
     /// AccountKey ownership proof.
     pub owned_account: Option<SignedOwnedAccount>,
@@ -197,13 +191,9 @@
     /// Connections which have completed the handshake and are ready
     /// for transmitting messages.
     pub ready: im::HashMap<PeerId, Arc<Connection>>,
-<<<<<<< HEAD
-    /// index on `ready` by Connection.owned_account.account_key.
-=======
     /// Index on `ready` by Connection.owned_account.account_key.
     /// We allow only 1 connection to a peer with the given account_key,
     /// as it is an invalid setup to have 2 nodes acting as the same validator.
->>>>>>> 76d39828
     pub ready_by_account_key: im::HashMap<PublicKey, Arc<Connection>>,
     /// Set of started outbound connections, which are not ready yet.
     /// We need to keep those to prevent a deadlock when 2 peers try
@@ -297,7 +287,6 @@
 
     pub fn insert_ready(&self, peer: Arc<Connection>) -> Result<(), PoolError> {
         self.0.try_update(move |mut pool| {
-<<<<<<< HEAD
             let id = peer.peer_info.id.clone();
             // We support loopback connections for the purpose of 
             // validating our own external IP. This is the only case
@@ -316,14 +305,6 @@
                 }
                 pool.loop_inbound = Some(peer);
                 return Ok(((),pool));
-=======
-            let id = &peer.peer_info.id;
-            if id == &pool.me {
-                return Err(PoolError::LoopConnection);
-            }
-            if pool.ready.contains_key(id) {
-                return Err(PoolError::AlreadyConnected);
->>>>>>> 76d39828
             }
             match peer.peer_type {
                 PeerType::Inbound => {
@@ -344,14 +325,6 @@
                     }
                 }
             }
-<<<<<<< HEAD
-            if pool.ready.insert(id, peer.clone()).is_some() {
-                return Err(PoolError::AlreadyConnected);
-            }
-            if let Some(owned_account) = &peer.owned_account {
-                if pool.ready_by_account_key.insert(owned_account.account_key.clone(), peer.clone()).is_some() {
-                    return Err(PoolError::AlreadyConnected);
-=======
             if pool.ready.insert(id.clone(), peer.clone()).is_some() {
                 return Err(PoolError::AlreadyConnected);
             }
@@ -390,7 +363,6 @@
                     tracing::warn!(target:"network", "Pool::register({id}): {err}");
                     metrics::ALREADY_CONNECTED_ACCOUNT.inc();
                     return Err(err);
->>>>>>> 76d39828
                 }
             }
             Ok(((),pool))
@@ -399,12 +371,6 @@
 
     pub fn start_outbound(&self, peer_id: PeerId) -> Result<OutboundHandshakePermit, PoolError> {
         self.0.try_update(move |mut pool| {
-<<<<<<< HEAD
-=======
-            if peer_id == pool.me {
-                return Err(PoolError::LoopConnection);
-            }
->>>>>>> 76d39828
             if pool.ready.contains_key(&peer_id) {
                 return Err(PoolError::AlreadyConnected);
             }
