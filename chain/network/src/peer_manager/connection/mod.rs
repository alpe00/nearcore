--- conflicted
+++ resolved
@@ -2,13 +2,8 @@
 use crate::concurrency::atomic_cell::AtomicCell;
 use crate::concurrency::demux;
 use crate::network_protocol::{
-<<<<<<< HEAD
     Edge, PartialEdgeInfo, PeerChainInfoV2, PeerInfo, PeerMessage, RoutedMessageBody,
     RoutingTableUpdate, SignedAccountData, SignedOwnedAccount, SyncAccountsData,
-=======
-    Edge, PartialEdgeInfo, PeerChainInfoV2, PeerInfo, PeerMessage, RoutingTableUpdate,
-    SignedAccountData, SyncAccountsData,
->>>>>>> 812eb188
 };
 use crate::peer::peer_actor;
 use crate::peer::peer_actor::PeerActor;
@@ -145,8 +140,6 @@
         self.addr.do_send(SendMessage { message: msg }.with_span_context());
     }
 
-<<<<<<< HEAD
-=======
     async fn send_routing_table_update_inner(
         self: Arc<Self>,
         rtus: Vec<Arc<RoutingTableUpdate>>,
@@ -160,7 +153,6 @@
         rtus.iter().map(|_| ()).collect()
     }
 
->>>>>>> 812eb188
     pub fn send_routing_table_update(
         self: &Arc<Self>,
         rtu: Arc<RoutingTableUpdate>,
@@ -171,29 +163,7 @@
                 .send_routing_table_update_demux
                 .call(rtu, {
                     let this = this.clone();
-<<<<<<< HEAD
-                    |rtus: Vec<Arc<RoutingTableUpdate>>| async move {
-                        this.send_message(Arc::new(PeerMessage::SyncRoutingTable(
-                            RoutingTableUpdate {
-                                edges: rtus
-                                    .iter()
-                                    .map(|rtu| rtu.edges.iter())
-                                    .flatten()
-                                    .cloned()
-                                    .collect(),
-                                accounts: rtus
-                                    .iter()
-                                    .map(|rtu| rtu.accounts.iter())
-                                    .flatten()
-                                    .cloned()
-                                    .collect(),
-                            },
-                        )));
-                        rtus.iter().map(|_| ()).collect()
-                    }
-=======
                     move |rtus| this.send_routing_table_update_inner(rtus)
->>>>>>> 812eb188
                 })
                 .await;
             if res.is_err() {
