use crate::blacklist;
use crate::network_protocol::PeerInfo;
use crate::store;
use crate::time;
use crate::types::{KnownPeerState, KnownPeerStatus, ReasonForBan};
use anyhow::bail;
use im::hashmap::Entry;
use im::{HashMap, HashSet};
use near_primitives::network::PeerId;
use parking_lot::Mutex;
use rand::seq::IteratorRandom;
use rand::thread_rng;
<<<<<<< HEAD
use std::collections::hash_map::Entry;
use std::collections::{HashMap, HashSet};
=======
>>>>>>> 8c42071c
use std::net::SocketAddr;
use std::ops::Not;

#[cfg(test)]
mod testonly;
#[cfg(test)]
mod tests;

/// Level of trust we have about a new (PeerId, Addr) pair.
#[derive(Eq, PartialEq, Debug, Clone, Copy)]
enum TrustLevel {
    /// We learn about it from other peers.
    Indirect,
    /// Responding node at addr claims to possess PeerId.
    Direct,
    /// Responding peer proved to have SecretKey associated with this PeerID.
    Signed,
}

#[derive(Debug, Clone)]
struct VerifiedPeer {
    peer_id: PeerId,
    trust_level: TrustLevel,
}

impl VerifiedPeer {
    fn new(peer_id: PeerId) -> Self {
        Self { peer_id, trust_level: TrustLevel::Indirect }
    }
    fn signed(peer_id: PeerId) -> Self {
        Self { peer_id, trust_level: TrustLevel::Signed }
    }
}

#[derive(Clone)]
pub struct Config {
<<<<<<< HEAD
    pub blacklist: blacklist::Blacklist,
    /// Nodes will not accept or try to establish connection to such peers.
    pub boot_nodes: Vec<PeerInfo>,
=======
    /// A list of nodes to connect to on the first run of the neard server.
    /// Once it connects to some of them, the server will learn about other
    /// nodes in the network and will try to connect to them as well.
    /// Sever will also store in DB the info about the nodes it learned about,
    /// so that on the next run it has a larger choice of nodes to connect
    /// to (rather than just the boot nodes).
    ///
    /// The recommended boot nodes are distributed together with the config.json
    /// file, but you can modify the boot_nodes field to contain any nodes that
    /// you trust.
    pub boot_nodes: Vec<PeerInfo>,
    /// Nodes will not accept or try to establish connection to such peers.
    pub blacklist: blacklist::Blacklist,
>>>>>>> 8c42071c
    /// If true - connect only to the bootnodes.
    pub connect_only_to_boot_nodes: bool,
    /// Remove expired peers.
    pub peer_expiration_duration: time::Duration,
    /// Duration of the ban for misbehaving peers.
    pub ban_window: time::Duration,
}

/// Known peers store, maintaining cache of known peers and connection to storage to save/load them.
struct Inner {
    config: Config,
    store: store::Store,
    boot_nodes: HashSet<PeerId>,
    peer_states: HashMap<PeerId, KnownPeerState>,
    // This is a reverse index, from physical address to peer_id
    // It can happens that some peers don't have known address, so
    // they will not be present in this list, otherwise they will be present.
    addr_peers: HashMap<SocketAddr, VerifiedPeer>,
}

impl Inner {
    /// Adds a peer which proved to have secret key associated with the ID.
    ///
    /// The host have sent us a message signed with a secret key corresponding
    /// to the peer ID thus we can be sure that they control the secret key.
    ///
    /// See also [`Self::add_indirect_peers`] and [`Self::add_direct_peer`].
    fn add_signed_peer(&mut self, clock: &time::Clock, peer_info: PeerInfo) -> anyhow::Result<()> {
        self.add_peer(clock, peer_info, TrustLevel::Signed)
    }

    /// Adds a peer into the store with given trust level.
<<<<<<< HEAD
    #[inline(always)]
=======
>>>>>>> 8c42071c
    fn add_peer(
        &mut self,
        clock: &time::Clock,
        peer_info: PeerInfo,
        trust_level: TrustLevel,
    ) -> anyhow::Result<()> {
        if let Some(peer_addr) = peer_info.addr {
            match trust_level {
                TrustLevel::Signed => {
                    self.update_peer_info(clock, peer_info, peer_addr, TrustLevel::Signed)?;
                }
                TrustLevel::Direct => {
                    // If this peer already exists with a signed connection ignore this update.
                    // Warning: This is a problem for nodes that changes its address without changing peer_id.
                    //          It is recommended to change peer_id if address is changed.
<<<<<<< HEAD
                    let is_peer_trusted =
                        self.peer_states.get(&peer_info.id).map_or(false, |peer_state| {
                            peer_state.peer_info.addr.map_or(false, |current_addr| {
                                self.addr_peers.get(&current_addr).map_or(false, |verified_peer| {
                                    verified_peer.trust_level == TrustLevel::Signed
                                })
                            })
                        });
                    if is_peer_trusted {
                        return Ok(());
                    }

=======
                    let trust_level = (|| {
                        let state = self.peer_states.get(&peer_info.id)?;
                        let addr = state.peer_info.addr?;
                        let verified_peer = self.addr_peers.get(&addr)?;
                        Some(verified_peer.trust_level)
                    })();
                    if trust_level == Some(TrustLevel::Signed) {
                        return Ok(());
                    }
>>>>>>> 8c42071c
                    self.update_peer_info(clock, peer_info, peer_addr, TrustLevel::Direct)?;
                }
                TrustLevel::Indirect => {
                    // We should only update an Indirect connection if we don't know anything about the peer
                    // or about the address.
                    if !self.peer_states.contains_key(&peer_info.id)
                        && !self.addr_peers.contains_key(&peer_addr)
                    {
                        self.update_peer_info(clock, peer_info, peer_addr, TrustLevel::Indirect)?;
                    }
                }
            }
        } else {
            // If doesn't have the address attached it is not verified and we add it
            // only if it is unknown to us.
<<<<<<< HEAD
            if !self.peer_states.contains_key(&peer_info.id) {
                self.peer_states
                    .insert(peer_info.id.clone(), KnownPeerState::new(peer_info, clock.now_utc()));
            }
=======
            self.peer_states
                .entry(peer_info.id.clone())
                .or_insert_with(|| KnownPeerState::new(peer_info, clock.now_utc()));
>>>>>>> 8c42071c
        }
        Ok(())
    }

    /// Copies the in-mem state of the peer to DB.
    fn touch(&mut self, peer_id: &PeerId) -> anyhow::Result<()> {
        Ok(match self.peer_states.get(peer_id) {
            Some(peer_state) => self.store.set_peer_state(&peer_id, peer_state)?,
            None => (),
        })
    }

    fn peer_unban(&mut self, peer_id: &PeerId) -> anyhow::Result<()> {
        if let Some(peer_state) = self.peer_states.get_mut(peer_id) {
            peer_state.status = KnownPeerStatus::NotConnected;
            self.store.set_peer_state(&peer_id, peer_state)?;
        } else {
            bail!("Peer {} is missing in the peer store", peer_id);
        }
        Ok(())
    }

    /// Deletes peers from the internal cache and the persistent store.
    fn delete_peers(&mut self, peer_ids: &[PeerId]) -> anyhow::Result<()> {
        for peer_id in peer_ids {
            if let Some(peer_state) = self.peer_states.remove(peer_id) {
                if let Some(addr) = peer_state.peer_info.addr {
                    self.addr_peers.remove(&addr);
                }
            }
        }
        Ok(self.store.delete_peer_states(peer_ids)?)
    }

    /// Find a random subset of peers based on filter.
    fn find_peers<F>(&self, filter: F, count: usize) -> Vec<PeerInfo>
    where
        F: FnMut(&&KnownPeerState) -> bool,
    {
        (self.peer_states.values())
            .filter(filter)
            .choose_multiple(&mut thread_rng(), count)
            .into_iter()
            .map(|kps| kps.peer_info.clone())
            .collect()
    }

    /// Create new pair between peer_info.id and peer_addr removing
    /// old pairs if necessary.
    fn update_peer_info(
        &mut self,
        clock: &time::Clock,
        peer_info: PeerInfo,
        peer_addr: SocketAddr,
        trust_level: TrustLevel,
    ) -> anyhow::Result<()> {
        let mut touch_other = None;

        // If there is a peer associated with current address remove the address from it.
        if let Some(verified_peer) = self.addr_peers.remove(&peer_addr) {
            self.peer_states.entry(verified_peer.peer_id).and_modify(|peer_state| {
                peer_state.peer_info.addr = None;
                touch_other = Some(peer_state.peer_info.id.clone());
            });
        }

        // If this peer already has an address, remove that pair from the index.
        if let Some(peer_state) = self.peer_states.get_mut(&peer_info.id) {
            if let Some(cur_addr) = peer_state.peer_info.addr.take() {
                self.addr_peers.remove(&cur_addr);
            }
        }

        // Add new address
        self.addr_peers
            .insert(peer_addr, VerifiedPeer { peer_id: peer_info.id.clone(), trust_level });

        let now = clock.now_utc();

        // Update peer_id addr
        self.peer_states
            .entry(peer_info.id.clone())
            .and_modify(|peer_state| peer_state.peer_info.addr = Some(peer_addr))
            .or_insert_with(|| KnownPeerState::new(peer_info.clone(), now));

        self.touch(&peer_info.id)?;
        if let Some(touch_other) = touch_other {
            self.touch(&touch_other)?;
        }
        Ok(())
    }
}

pub(crate) struct PeerStore(Mutex<Inner>);

impl PeerStore {
    pub(crate) fn new(
        clock: &time::Clock,
        config: Config,
        store: store::Store,
    ) -> anyhow::Result<Self> {
        let boot_nodes: HashSet<_> = config.boot_nodes.iter().map(|p| p.id.clone()).collect();
        // A mapping from `PeerId` to `KnownPeerState`.
        let mut peerid_2_state = HashMap::default();
        // Stores mapping from `SocketAddr` to `VerifiedPeer`, which contains `PeerId`.
        // Only one peer can exist with given `PeerId` or `SocketAddr`.
        // In case of collision, we will choose the first one.
        let mut addr_2_peer = HashMap::default();

        let now = clock.now_utc();
        for peer_info in &config.boot_nodes {
            if peerid_2_state.contains_key(&peer_info.id) {
                tracing::error!(id = ?peer_info.id, "There is a duplicated peer in boot_nodes");
                continue;
            }
            let peer_addr = match peer_info.addr {
                None => continue,
                Some(addr) => addr,
            };
            let entry = match addr_2_peer.entry(peer_addr) {
                Entry::Occupied(entry) => {
                    // There is already a different peer_id with this address.
                    anyhow::bail!("Two boot nodes have the same address {:?}", entry.key());
                }
                Entry::Vacant(entry) => entry,
            };
            entry.insert(VerifiedPeer::signed(peer_info.id.clone()));
            peerid_2_state
                .insert(peer_info.id.clone(), KnownPeerState::new(peer_info.clone(), now));
        }

        let mut peers_to_keep = vec![];
        let mut peers_to_delete = vec![];
        for (peer_id, peer_state) in store.list_peer_states()? {
            // If it’s already banned, keep it banned.  Otherwise, it’s not connected.
            let status = if peer_state.status.is_banned() {
                if config.connect_only_to_boot_nodes && boot_nodes.contains(&peer_id) {
                    // Give boot node another chance.
                    KnownPeerStatus::NotConnected
                } else {
                    peer_state.status
                }
            } else {
                KnownPeerStatus::NotConnected
            };

            let peer_state = KnownPeerState {
                peer_info: peer_state.peer_info,
                first_seen: peer_state.first_seen,
                last_seen: peer_state.last_seen,
                status,
            };

            let is_blacklisted =
                peer_state.peer_info.addr.map_or(false, |addr| config.blacklist.contains(addr));
            if is_blacklisted {
                tracing::info!(target: "network", "Removing {:?} because address is blacklisted", peer_state.peer_info);
                peers_to_delete.push(peer_id);
            } else {
                peers_to_keep.push((peer_id, peer_state));
            }
        }

        for (peer_id, peer_state) in peers_to_keep.into_iter() {
            match peerid_2_state.entry(peer_id) {
                // Peer is a boot node
                Entry::Occupied(mut current_peer_state) => {
                    if peer_state.status.is_banned() {
                        // If it says in database, that peer should be banned, ban the peer.
                        current_peer_state.get_mut().status = peer_state.status;
                    }
                }
                // Peer is not a boot node
                Entry::Vacant(entry) => {
                    if let Some(peer_addr) = peer_state.peer_info.addr {
                        if let Entry::Vacant(entry2) = addr_2_peer.entry(peer_addr) {
                            // Default case, add new entry.
                            entry2.insert(VerifiedPeer::new(peer_state.peer_info.id.clone()));
                            entry.insert(peer_state);
                        }
                        // else: There already exists a peer with a same addr, that's a boot node.
                        // Note: We don't load this entry into the memory, but it still stays on disk.
                    }
                }
            }
        }

        let mut peer_store = Inner {
            config,
            store,
            boot_nodes,
            peer_states: peerid_2_state,
            addr_peers: addr_2_peer,
        };
        peer_store.delete_peers(&peers_to_delete)?;
        Ok(PeerStore(Mutex::new(peer_store)))
    }

    pub fn is_blacklisted(&self, addr: &SocketAddr) -> bool {
        self.0.lock().config.blacklist.contains(*addr)
    }

    pub(crate) fn len(&self) -> usize {
        self.0.lock().peer_states.len()
    }

    pub(crate) fn is_banned(&self, peer_id: &PeerId) -> bool {
        self.0.lock().peer_states.get(peer_id).map_or(false, |s| s.status.is_banned())
    }

    pub(crate) fn count_banned(&self) -> usize {
        self.0.lock().peer_states.values().filter(|st| st.status.is_banned()).count()
    }

    pub(crate) fn peer_connected(
        &self,
        clock: &time::Clock,
        peer_info: &PeerInfo,
    ) -> anyhow::Result<()> {
        let mut inner = self.0.lock();
        inner.add_signed_peer(clock, peer_info.clone())?;
        let mut store = inner.store.clone();
        let entry = inner.peer_states.get_mut(&peer_info.id).unwrap();
        entry.last_seen = clock.now_utc();
        entry.status = KnownPeerStatus::Connected;
        Ok(store.set_peer_state(&peer_info.id, entry)?)
    }

    pub(crate) fn peer_disconnected(
        &self,
        clock: &time::Clock,
        peer_id: &PeerId,
    ) -> anyhow::Result<()> {
        let mut inner = self.0.lock();
        let mut store = inner.store.clone();
        if let Some(peer_state) = inner.peer_states.get_mut(peer_id) {
            peer_state.last_seen = clock.now_utc();
            peer_state.status = KnownPeerStatus::NotConnected;
            store.set_peer_state(peer_id, peer_state)?;
        } else {
            bail!("Peer {} is missing in the peer store", peer_id);
        }
        Ok(())
    }

    pub(crate) fn peer_ban(
        &self,
        clock: &time::Clock,
        peer_id: &PeerId,
        ban_reason: ReasonForBan,
    ) -> anyhow::Result<()> {
        tracing::warn!(target: "network", "Banning peer {} for {:?}", peer_id, ban_reason);
        let mut inner = self.0.lock();
        let mut store = inner.store.clone();
        if let Some(peer_state) = inner.peer_states.get_mut(peer_id) {
            let now = clock.now_utc();
            peer_state.last_seen = now;
            peer_state.status = KnownPeerStatus::Banned(ban_reason, now);
            store.set_peer_state(peer_id, peer_state)?;
        } else {
            bail!("Peer {} is missing in the peer store", peer_id);
        }
        Ok(())
    }

    /// Return unconnected or peers with unknown status that we can try to connect to.
    /// Peers with unknown addresses are filtered out.
    pub(crate) fn unconnected_peer(
        &self,
        ignore_fn: impl Fn(&KnownPeerState) -> bool,
    ) -> Option<PeerInfo> {
        let inner = self.0.lock();
        inner.find_peers(
            |p| {
                (p.status == KnownPeerStatus::NotConnected || p.status == KnownPeerStatus::Unknown)
                    && !ignore_fn(p)
                    && p.peer_info.addr.is_some()
                    // If we're connecting only to the boot nodes - filter out the nodes that are not boot nodes.
                    && (!inner.config.connect_only_to_boot_nodes || inner.boot_nodes.contains(&p.peer_info.id))
            },
            1,
        )
        .get(0)
        .cloned()
    }

    /// Return healthy known peers up to given amount.
    pub(crate) fn healthy_peers(&self, max_count: usize) -> Vec<PeerInfo> {
        self.0
            .lock()
            .find_peers(|p| matches!(p.status, KnownPeerStatus::Banned(_, _)).not(), max_count)
    }

    /// Removes peers that are not responding for expiration period.
    pub(crate) fn remove_expired(&self, clock: &time::Clock) -> anyhow::Result<()> {
        let mut inner = self.0.lock();
        let now = clock.now_utc();
        let mut to_remove = vec![];
        for (peer_id, peer_status) in inner.peer_states.iter() {
            let diff = now - peer_status.last_seen;
            if peer_status.status != KnownPeerStatus::Connected
                && diff > inner.config.peer_expiration_duration
            {
                tracing::debug!(target: "network", "Removing peer: last seen {:?} ago", diff);
                to_remove.push(peer_id.clone());
            }
        }
        inner.delete_peers(&to_remove)
    }

    /// Adds peers we’ve learned about from other peers.
    ///
    /// Identities of the nodes hasn’t been verified in any way.  We don’t even
    /// know if there is anything running at given addresses and even if there
    /// are nodes there we haven’t received signatures of their peer ID.
    ///
    /// See also [`Self::add_direct_peer`] and [`Self::add_signed_peer`].
    pub(crate) fn add_indirect_peers(
        &self,
        clock: &time::Clock,
        peers: impl Iterator<Item = PeerInfo>,
    ) -> Result<(), Box<dyn std::error::Error>> {
        let mut inner = self.0.lock();
        let mut total: usize = 0;
        let mut blacklisted: usize = 0;
        for peer_info in peers {
            total += 1;
            let is_blacklisted =
                peer_info.addr.map_or(false, |addr| inner.config.blacklist.contains(addr));
            if is_blacklisted {
                blacklisted += 1;
            } else {
                inner.add_peer(clock, peer_info, TrustLevel::Indirect)?;
            }
        }
        if blacklisted != 0 {
            tracing::info!(target: "network", "Ignored {} blacklisted peers out of {} indirect peer(s)",
                  blacklisted, total);
        }
        Ok(())
    }

    /// Adds a peer we’ve connected to but haven’t verified ID yet.
    ///
    /// We've connected to the host (thus know that the address is correct) and
    /// they claim they control given peer ID but we haven’t received signature
    /// confirming that identity yet.
    ///
    /// See also [`Self::add_indirect_peers`] and [`Self::add_signed_peer`].
    pub(crate) fn add_direct_peer(
        &self,
        clock: &time::Clock,
        peer_info: PeerInfo,
    ) -> anyhow::Result<()> {
        self.0.lock().add_peer(clock, peer_info, TrustLevel::Direct)
    }

    pub fn unban(&self, clock: &time::Clock) {
        let mut inner = self.0.lock();
        let now = clock.now_utc();
        let mut to_unban = vec![];
        for (peer_id, peer_state) in &inner.peer_states {
            if let KnownPeerStatus::Banned(_, ban_time) = peer_state.status {
                if now < ban_time + inner.config.ban_window {
                    continue;
                }
                tracing::info!(target: "network", unbanned = ?peer_id, ?ban_time, "unbanning a peer");
                to_unban.push(peer_id.clone());
            }
        }
        for peer_id in &to_unban {
            if let Err(err) = inner.peer_unban(&peer_id) {
                tracing::error!(target: "network", ?err, "Failed to unban a peer");
            }
        }
<<<<<<< HEAD
=======
    }

    pub fn load(&self) -> HashMap<PeerId, KnownPeerState> {
        self.0.lock().peer_states.clone()
>>>>>>> 8c42071c
    }
}

/// Public method used to iterate through all peers stored in the database.
pub fn iter_peers_from_store<F>(store: near_store::NodeStorage, f: F)
where
    F: Fn((PeerId, KnownPeerState)),
{
    let db = store.into_inner(near_store::Temperature::Hot);
    for x in crate::store::Store::from(db).list_peer_states().unwrap() {
        f(x)
    }
}<|MERGE_RESOLUTION|>--- conflicted
+++ resolved
@@ -10,11 +10,6 @@
 use parking_lot::Mutex;
 use rand::seq::IteratorRandom;
 use rand::thread_rng;
-<<<<<<< HEAD
-use std::collections::hash_map::Entry;
-use std::collections::{HashMap, HashSet};
-=======
->>>>>>> 8c42071c
 use std::net::SocketAddr;
 use std::ops::Not;
 
@@ -51,11 +46,6 @@
 
 #[derive(Clone)]
 pub struct Config {
-<<<<<<< HEAD
-    pub blacklist: blacklist::Blacklist,
-    /// Nodes will not accept or try to establish connection to such peers.
-    pub boot_nodes: Vec<PeerInfo>,
-=======
     /// A list of nodes to connect to on the first run of the neard server.
     /// Once it connects to some of them, the server will learn about other
     /// nodes in the network and will try to connect to them as well.
@@ -69,7 +59,6 @@
     pub boot_nodes: Vec<PeerInfo>,
     /// Nodes will not accept or try to establish connection to such peers.
     pub blacklist: blacklist::Blacklist,
->>>>>>> 8c42071c
     /// If true - connect only to the bootnodes.
     pub connect_only_to_boot_nodes: bool,
     /// Remove expired peers.
@@ -102,10 +91,6 @@
     }
 
     /// Adds a peer into the store with given trust level.
-<<<<<<< HEAD
-    #[inline(always)]
-=======
->>>>>>> 8c42071c
     fn add_peer(
         &mut self,
         clock: &time::Clock,
@@ -121,20 +106,6 @@
                     // If this peer already exists with a signed connection ignore this update.
                     // Warning: This is a problem for nodes that changes its address without changing peer_id.
                     //          It is recommended to change peer_id if address is changed.
-<<<<<<< HEAD
-                    let is_peer_trusted =
-                        self.peer_states.get(&peer_info.id).map_or(false, |peer_state| {
-                            peer_state.peer_info.addr.map_or(false, |current_addr| {
-                                self.addr_peers.get(&current_addr).map_or(false, |verified_peer| {
-                                    verified_peer.trust_level == TrustLevel::Signed
-                                })
-                            })
-                        });
-                    if is_peer_trusted {
-                        return Ok(());
-                    }
-
-=======
                     let trust_level = (|| {
                         let state = self.peer_states.get(&peer_info.id)?;
                         let addr = state.peer_info.addr?;
@@ -144,7 +115,6 @@
                     if trust_level == Some(TrustLevel::Signed) {
                         return Ok(());
                     }
->>>>>>> 8c42071c
                     self.update_peer_info(clock, peer_info, peer_addr, TrustLevel::Direct)?;
                 }
                 TrustLevel::Indirect => {
@@ -160,16 +130,9 @@
         } else {
             // If doesn't have the address attached it is not verified and we add it
             // only if it is unknown to us.
-<<<<<<< HEAD
-            if !self.peer_states.contains_key(&peer_info.id) {
-                self.peer_states
-                    .insert(peer_info.id.clone(), KnownPeerState::new(peer_info, clock.now_utc()));
-            }
-=======
             self.peer_states
                 .entry(peer_info.id.clone())
                 .or_insert_with(|| KnownPeerState::new(peer_info, clock.now_utc()));
->>>>>>> 8c42071c
         }
         Ok(())
     }
@@ -545,13 +508,10 @@
                 tracing::error!(target: "network", ?err, "Failed to unban a peer");
             }
         }
-<<<<<<< HEAD
-=======
     }
 
     pub fn load(&self) -> HashMap<PeerId, KnownPeerState> {
         self.0.lock().peer_states.clone()
->>>>>>> 8c42071c
     }
 }
 
