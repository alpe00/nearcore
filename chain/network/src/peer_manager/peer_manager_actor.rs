--- conflicted
+++ resolved
@@ -10,53 +10,27 @@
 use crate::peer_manager::network_state::NetworkState;
 use crate::peer_manager::peer_store;
 use crate::private_actix::{
-<<<<<<< HEAD
     PeerRequestResult, PeerToManagerMsg, PeerToManagerMsgResp, PeersRequest, PeersResponse,
     RegisterPeer, RegisterPeerError, RegisterPeerResponse, StopMsg,
-=======
-    PeerRequestResult, PeersRequest, RegisterPeer, RegisterPeerError, RegisterPeerResponse, StopMsg,
->>>>>>> 864cc29a
 };
 use crate::routing;
-<<<<<<< HEAD
-=======
-use crate::routing::routing_table_view::RoutingTableView;
->>>>>>> 864cc29a
 use crate::stats::metrics;
 use crate::store;
 use crate::tcp;
 use crate::time;
 use crate::types::{
-<<<<<<< HEAD
     ConnectedPeerInfo, FullPeerInfo, GetNetworkInfo, KnownProducer, NetworkInfo, NetworkRequests,
     NetworkResponses, PeerManagerMessageRequest, PeerManagerMessageResponse, PeerType,
     ReasonForBan, SetChainInfo,
 };
 use actix::fut::future::wrap_future;
 use actix::{Actor as _, ActorFutureExt as _, AsyncContext as _};
-=======
-    ConnectedPeerInfo, FullPeerInfo, GetNetworkInfo, KnownPeerStatus, KnownProducer, NetworkInfo,
-    NetworkRequests, NetworkResponses, PeerIdOrHash, PeerManagerMessageRequest,
-    PeerManagerMessageResponse, PeerType, ReasonForBan, SetChainInfo,
-};
-use actix::fut::future::wrap_future;
-use actix::{
-    Actor, ActorFutureExt, AsyncContext, Context, ContextFutureSpawner, Handler, Running,
-    WrapFuture,
-};
->>>>>>> 864cc29a
 use anyhow::bail;
 use anyhow::Context as _;
 use near_performance_metrics_macros::perf;
 use near_primitives::block::GenesisId;
-<<<<<<< HEAD
 use near_primitives::network::PeerId;
 use near_primitives::types::AccountId;
-=======
-use near_primitives::network::{AnnounceAccount, PeerId};
-use near_primitives::types::AccountId;
-use parking_lot::RwLock;
->>>>>>> 864cc29a
 use rand::seq::IteratorRandom;
 use rand::thread_rng;
 use std::cmp::min;
@@ -144,18 +118,6 @@
     max_num_peers: u32,
     /// Peer information for this node.
     my_peer_id: PeerId,
-<<<<<<< HEAD
-
-=======
-    /// Peer store that provides read/write access to peers.
-    pub(crate) peer_store: PeerStore,
-    /// A graph of the whole NEAR network, shared between routing::Actor
-    /// and PeerManagerActor. PeerManagerActor should have read-only access to the graph.
-    /// TODO: this is an intermediate step towards replacing actix runtime with a
-    /// generic threadpool (or multiple pools) in the near-network crate.
-    /// It the threadpool setup, inevitably some of the state will be shared.
-    network_graph: Arc<RwLock<routing::GraphWithCache>>,
->>>>>>> 864cc29a
     /// Flag that track whether we started attempts to establish outbound connections.
     started_connect_attempts: bool,
     /// Connected peers we have sent new edge update, but we haven't received response so far.
@@ -240,8 +202,7 @@
             let clock = self.clock.clone();
             let state = self.state.clone();
             ctx.spawn(wrap_future(async move {
-                let mut interval =
-                    tokio::time::interval(cfg.connect_interval.try_into().unwrap());
+                let mut interval = tokio::time::interval(cfg.connect_interval.try_into().unwrap());
                 interval.set_missed_tick_behavior(tokio::time::MissedTickBehavior::Skip);
                 loop {
                     state.tier1_connect(&clock).await;
@@ -335,11 +296,6 @@
             my_peer_id: my_peer_id.clone(),
             config: config.clone(),
             max_num_peers: config.max_num_peers,
-<<<<<<< HEAD
-=======
-            peer_store,
-            network_graph,
->>>>>>> 864cc29a
             started_connect_attempts: false,
             local_peer_pending_update_nonce_request: HashMap::new(),
             whitelist_nodes,
