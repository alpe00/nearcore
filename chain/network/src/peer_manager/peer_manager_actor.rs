--- conflicted
+++ resolved
@@ -239,18 +239,10 @@
                     arbiter.spawn({
                         let clock = clock.clone();
                         let state = state.clone();
-<<<<<<< HEAD
-                        let mut interval = tokio::time::interval(cfg.advertise_proxies_interval.try_into().unwrap());
-                        interval.set_missed_tick_behavior(tokio::time::MissedTickBehavior::Skip);
-                        async move {
-                            loop {
-                                interval.tick().await;
-=======
                         let mut interval = time::Interval::new(clock.now(), cfg.advertise_proxies_interval);
                         async move {
                             loop {
                                 interval.tick(&clock).await;
->>>>>>> 03eb0d62
                                 state.tier1_advertise_proxies(&clock).await;
                             }
                         }
@@ -612,10 +604,7 @@
         };
         NetworkInfo {
             connected_peers: tier2.ready.values().map(connected_peer).collect(),
-<<<<<<< HEAD
             tier1_connections: tier1.ready.values().map(connected_peer).collect(),
-=======
->>>>>>> 03eb0d62
             num_connected_peers: tier2.ready.len(),
             peer_max_count: self.state.max_num_peers.load(Ordering::Relaxed),
             highest_height_peers: self.highest_height_peers(),
