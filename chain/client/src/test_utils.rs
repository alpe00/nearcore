use std::cmp::max;
use std::collections::{HashMap, HashSet};
use std::mem::swap;
use std::ops::DerefMut;
use std::sync::{Arc, Mutex, RwLock};
use std::time::Duration;

use actix::{Actor, Addr, AsyncContext, Context};
use chrono::DateTime;
use futures::{future, FutureExt};
use num_rational::Ratio;
use once_cell::sync::OnceCell;
use rand::{thread_rng, Rng};
use tracing::info;

use near_chain::chain::{do_apply_chunks, BlockCatchUpRequest, StateSplitRequest};
use near_chain::test_utils::{
    wait_for_all_blocks_in_processing, wait_for_block_in_processing, KeyValueRuntime,
    ValidatorSchedule,
};
use near_chain::{
    Chain, ChainGenesis, ChainStoreAccess, DoomslugThresholdMode, Provenance, RuntimeAdapter,
};
use near_chain_configs::ClientConfig;
use near_chunks::client::{ClientAdapterForShardsManager, ShardsManagerResponse};
use near_chunks::test_utils::MockClientAdapterForShardsManager;
use near_client_primitives::types::Error;
use near_crypto::{InMemorySigner, KeyType, PublicKey};
use near_network::test_utils::MockPeerManagerAdapter;
use near_network::types::PartialEdgeInfo;
use near_network::types::{
    AccountOrPeerIdOrHash, NetworkViewClientMessages, NetworkViewClientResponses,
    PartialEncodedChunkRequestMsg, PartialEncodedChunkResponseMsg, PeerChainInfoV2, PeerInfo,
    PeerType,
};
use near_network::types::{
    ConnectedPeerInfo, FullPeerInfo, NetworkClientMessages, NetworkClientResponses,
    NetworkRecipient, NetworkRequests, NetworkResponses, PeerManagerAdapter,
};
use near_network::types::{
    NetworkInfo, PeerManagerMessageRequest, PeerManagerMessageResponse, SetChainInfo,
};
use near_o11y::testonly::TracingCapture;
use near_o11y::{WithSpanContext, WithSpanContextExt};
use near_primitives::block::{ApprovalInner, Block, GenesisId};
use near_primitives::epoch_manager::RngSeed;
use near_primitives::hash::{hash, CryptoHash};
use near_primitives::merkle::{merklize, MerklePath, PartialMerkleTree};
use near_primitives::network::PeerId;
use near_primitives::receipt::Receipt;
use near_primitives::runtime::config::RuntimeConfig;
use near_primitives::shard_layout::ShardUId;
use near_primitives::sharding::{EncodedShardChunk, PartialEncodedChunk, ReedSolomonWrapper};
use near_primitives::time::Utc;
use near_primitives::time::{Clock, Instant};
use near_primitives::transaction::{Action, FunctionCallAction, SignedTransaction};
use near_primitives::types::{
    AccountId, Balance, BlockHeight, BlockHeightDelta, EpochId, NumBlocks, NumSeats, ShardId,
};
use near_primitives::utils::MaybeValidated;
use near_primitives::validator_signer::{InMemoryValidatorSigner, ValidatorSigner};
use near_primitives::version::{ProtocolVersion, PROTOCOL_VERSION};
use near_primitives::views::{
    AccountView, FinalExecutionOutcomeView, QueryRequest, QueryResponseKind, StateItem,
};
use near_store::test_utils::create_test_store;
use near_store::Store;
use near_telemetry::TelemetryActor;

use crate::{start_view_client, Client, ClientActor, SyncStatus, ViewClientActor};

pub struct PeerManagerMock {
    handle: Box<
        dyn FnMut(
            PeerManagerMessageRequest,
            &mut actix::Context<Self>,
        ) -> PeerManagerMessageResponse,
    >,
}

impl PeerManagerMock {
    fn new(
        f: impl 'static
            + FnMut(
                PeerManagerMessageRequest,
                &mut actix::Context<Self>,
            ) -> PeerManagerMessageResponse,
    ) -> Self {
        Self { handle: Box::new(f) }
    }
}

impl actix::Actor for PeerManagerMock {
    type Context = actix::Context<Self>;
}

impl actix::Handler<PeerManagerMessageRequest> for PeerManagerMock {
    type Result = PeerManagerMessageResponse;
    fn handle(&mut self, msg: PeerManagerMessageRequest, ctx: &mut Self::Context) -> Self::Result {
        (self.handle)(msg, ctx)
    }
}

impl actix::Handler<SetChainInfo> for PeerManagerMock {
    type Result = ();
    fn handle(&mut self, _msg: SetChainInfo, _ctx: &mut Self::Context) {}
}

/// min block production time in milliseconds
pub const MIN_BLOCK_PROD_TIME: Duration = Duration::from_millis(100);
/// max block production time in milliseconds
pub const MAX_BLOCK_PROD_TIME: Duration = Duration::from_millis(200);

const TEST_SEED: RngSeed = [3; 32];

impl Client {
    /// Unlike Client::start_process_block, which returns before the block finishes processing
    /// This function waits until the block is processed.
    /// `should_produce_chunk`: Normally, if a block is accepted, client will try to produce
    ///                         chunks for the next block if it is the chunk producer.
    ///                         If `should_produce_chunk` is set to false, client will skip the
    ///                         chunk production. This is useful in tests that need to tweak
    ///                         the produced chunk content.
    fn process_block_sync_with_produce_chunk_options(
        &mut self,
        block: MaybeValidated<Block>,
        provenance: Provenance,
        should_produce_chunk: bool,
    ) -> Result<Vec<CryptoHash>, near_chain::Error> {
        self.start_process_block(block, provenance, Arc::new(|_| {}))?;
        wait_for_all_blocks_in_processing(&mut self.chain);
        let (accepted_blocks, errors) =
            self.postprocess_ready_blocks(Arc::new(|_| {}), should_produce_chunk);
        assert!(errors.is_empty(), "unexpected errors when processing blocks: {errors:#?}");
        Ok(accepted_blocks)
    }

    pub fn process_block_test(
        &mut self,
        block: MaybeValidated<Block>,
        provenance: Provenance,
    ) -> Result<Vec<CryptoHash>, near_chain::Error> {
        self.process_block_sync_with_produce_chunk_options(block, provenance, true)
    }

    pub fn process_block_test_no_produce_chunk(
        &mut self,
        block: MaybeValidated<Block>,
        provenance: Provenance,
    ) -> Result<Vec<CryptoHash>, near_chain::Error> {
        self.process_block_sync_with_produce_chunk_options(block, provenance, false)
    }

    /// This function finishes processing all blocks that started being processed.
    pub fn finish_blocks_in_processing(&mut self) -> Vec<CryptoHash> {
        let mut accepted_blocks = vec![];
        while wait_for_all_blocks_in_processing(&mut self.chain) {
            accepted_blocks.extend(self.postprocess_ready_blocks(Arc::new(|_| {}), true).0);
        }
        accepted_blocks
    }

    /// This function finishes processing block with hash `hash`, if the procesing of that block
    /// has started.
    pub fn finish_block_in_processing(&mut self, hash: &CryptoHash) -> Vec<CryptoHash> {
        if let Ok(()) = wait_for_block_in_processing(&mut self.chain, hash) {
            let (accepted_blocks, errors) = self.postprocess_ready_blocks(Arc::new(|_| {}), true);
            assert!(errors.is_empty());
            return accepted_blocks;
        }
        vec![]
    }
}

/// Sets up ClientActor and ViewClientActor viewing the same store/runtime.
pub fn setup(
    vs: ValidatorSchedule,
    epoch_length: BlockHeightDelta,
    account_id: AccountId,
    skip_sync_wait: bool,
    min_block_prod_time: u64,
    max_block_prod_time: u64,
    enable_doomslug: bool,
    archive: bool,
    epoch_sync_enabled: bool,
    network_adapter: Arc<dyn PeerManagerAdapter>,
    transaction_validity_period: NumBlocks,
    genesis_time: DateTime<Utc>,
    ctx: &Context<ClientActor>,
) -> (Block, ClientActor, Addr<ViewClientActor>) {
    let store = create_test_store();
    let num_validator_seats = vs.all_block_producers().count() as NumSeats;
    let runtime =
        Arc::new(KeyValueRuntime::new_with_validators_and_no_gc(store, vs, epoch_length, archive));
    let chain_genesis = ChainGenesis {
        time: genesis_time,
        height: 0,
        gas_limit: 1_000_000,
        min_gas_price: 100,
        max_gas_price: 1_000_000_000,
        total_supply: 3_000_000_000_000_000_000_000_000_000_000_000,
        gas_price_adjustment_rate: Ratio::from_integer(0),
        transaction_validity_period,
        epoch_length,
        protocol_version: PROTOCOL_VERSION,
    };
    let doomslug_threshold_mode = if enable_doomslug {
        DoomslugThresholdMode::TwoThirds
    } else {
        DoomslugThresholdMode::NoApprovals
    };
    let chain =
        Chain::new(runtime.clone(), &chain_genesis, doomslug_threshold_mode, !archive).unwrap();
    let genesis_block = chain.get_block(&chain.genesis().hash().clone()).unwrap();

    let signer = Arc::new(InMemoryValidatorSigner::from_seed(
        account_id.clone(),
        KeyType::ED25519,
        account_id.as_ref(),
    ));
    let telemetry = TelemetryActor::default().start();
    let config = ClientConfig::test(
        skip_sync_wait,
        min_block_prod_time,
        max_block_prod_time,
        num_validator_seats,
        archive,
        epoch_sync_enabled,
    );

    let adv = crate::adversarial::Controls::default();

    let view_client_addr = start_view_client(
        Some(signer.validator_id().clone()),
        chain_genesis.clone(),
        runtime.clone(),
        network_adapter.clone(),
        config.clone(),
        adv.clone(),
    );

    let client = ClientActor::new(
        ctx.address(),
        config,
        chain_genesis,
        runtime,
        PeerId::new(PublicKey::empty(KeyType::ED25519)),
        network_adapter,
        Some(signer),
        telemetry,
        enable_doomslug,
        TEST_SEED,
        ctx,
        None,
        adv,
    )
    .unwrap();
    (genesis_block, client, view_client_addr)
}

pub fn setup_only_view(
    vs: ValidatorSchedule,
    epoch_length: BlockHeightDelta,
    account_id: AccountId,
    skip_sync_wait: bool,
    min_block_prod_time: u64,
    max_block_prod_time: u64,
    enable_doomslug: bool,
    archive: bool,
    epoch_sync_enabled: bool,
    network_adapter: Arc<dyn PeerManagerAdapter>,
    transaction_validity_period: NumBlocks,
    genesis_time: DateTime<Utc>,
) -> Addr<ViewClientActor> {
    let store = create_test_store();
    let num_validator_seats = vs.all_block_producers().count() as NumSeats;
    let runtime =
        Arc::new(KeyValueRuntime::new_with_validators_and_no_gc(store, vs, epoch_length, archive));
    let chain_genesis = ChainGenesis {
        time: genesis_time,
        height: 0,
        gas_limit: 1_000_000,
        min_gas_price: 100,
        max_gas_price: 1_000_000_000,
        total_supply: 3_000_000_000_000_000_000_000_000_000_000_000,
        gas_price_adjustment_rate: Ratio::from_integer(0),
        transaction_validity_period,
        epoch_length,
        protocol_version: PROTOCOL_VERSION,
    };

    let doomslug_threshold_mode = if enable_doomslug {
        DoomslugThresholdMode::TwoThirds
    } else {
        DoomslugThresholdMode::NoApprovals
    };
    Chain::new(runtime.clone(), &chain_genesis, doomslug_threshold_mode, !archive).unwrap();

    let signer = Arc::new(InMemoryValidatorSigner::from_seed(
        account_id.clone(),
        KeyType::ED25519,
        account_id.as_ref(),
    ));
    TelemetryActor::default().start();
    let config = ClientConfig::test(
        skip_sync_wait,
        min_block_prod_time,
        max_block_prod_time,
        num_validator_seats,
        archive,
        epoch_sync_enabled,
    );

    let adv = crate::adversarial::Controls::default();

    start_view_client(
        Some(signer.validator_id().clone()),
        chain_genesis,
        runtime,
        network_adapter.clone(),
        config,
        adv,
    )
}

/// Sets up ClientActor and ViewClientActor with mock PeerManager.
pub fn setup_mock(
    validators: Vec<AccountId>,
    account_id: AccountId,
    skip_sync_wait: bool,
    enable_doomslug: bool,
    peer_manager_mock: Box<
        dyn FnMut(
            &PeerManagerMessageRequest,
            &mut Context<PeerManagerMock>,
            Addr<ClientActor>,
        ) -> PeerManagerMessageResponse,
    >,
) -> (Addr<ClientActor>, Addr<ViewClientActor>) {
    setup_mock_with_validity_period_and_no_epoch_sync(
        validators,
        account_id,
        skip_sync_wait,
        enable_doomslug,
        peer_manager_mock,
        100,
    )
}

pub fn setup_mock_with_validity_period_and_no_epoch_sync(
    validators: Vec<AccountId>,
    account_id: AccountId,
    skip_sync_wait: bool,
    enable_doomslug: bool,
    mut peermanager_mock: Box<
        dyn FnMut(
            &PeerManagerMessageRequest,
            &mut Context<PeerManagerMock>,
            Addr<ClientActor>,
        ) -> PeerManagerMessageResponse,
    >,
    transaction_validity_period: NumBlocks,
) -> (Addr<ClientActor>, Addr<ViewClientActor>) {
    let network_adapter = Arc::new(NetworkRecipient::default());
    let mut vca: Option<Addr<ViewClientActor>> = None;
    let client_addr = ClientActor::create(|ctx: &mut Context<ClientActor>| {
        let vs = ValidatorSchedule::new().block_producers_per_epoch(vec![validators]);
        let (_, client, view_client_addr) = setup(
            vs,
            5,
            account_id,
            skip_sync_wait,
            MIN_BLOCK_PROD_TIME.as_millis() as u64,
            MAX_BLOCK_PROD_TIME.as_millis() as u64,
            enable_doomslug,
            false,
            false,
            network_adapter.clone(),
            transaction_validity_period,
            Clock::utc(),
            ctx,
        );
        vca = Some(view_client_addr);
        client
    });
    let client_addr1 = client_addr.clone();

    let network_actor =
        PeerManagerMock::new(move |msg, ctx| peermanager_mock(&msg, ctx, client_addr1.clone()))
            .start();

    network_adapter.set_recipient(network_actor);

    (client_addr, vca.unwrap())
}

pub struct BlockStats {
    hash2depth: HashMap<CryptoHash, u64>,
    num_blocks: u64,
    max_chain_length: u64,
    last_check: Instant,
    max_divergence: u64,
    last_hash: Option<CryptoHash>,
    parent: HashMap<CryptoHash, CryptoHash>,
}

impl BlockStats {
    fn new() -> BlockStats {
        BlockStats {
            hash2depth: HashMap::new(),
            num_blocks: 0,
            max_chain_length: 0,
            last_check: Clock::instant(),
            max_divergence: 0,
            last_hash: None,
            parent: HashMap::new(),
        }
    }

    fn calculate_distance(&mut self, mut lhs: CryptoHash, mut rhs: CryptoHash) -> u64 {
        let mut dlhs = *self.hash2depth.get(&lhs).unwrap();
        let mut drhs = *self.hash2depth.get(&rhs).unwrap();

        let mut result: u64 = 0;
        while dlhs > drhs {
            lhs = *self.parent.get(&lhs).unwrap();
            dlhs -= 1;
            result += 1;
        }
        while dlhs < drhs {
            rhs = *self.parent.get(&rhs).unwrap();
            drhs -= 1;
            result += 1;
        }
        while lhs != rhs {
            lhs = *self.parent.get(&lhs).unwrap();
            rhs = *self.parent.get(&rhs).unwrap();
            result += 2;
        }
        result
    }

    fn add_block(&mut self, block: &Block) {
        if self.hash2depth.contains_key(block.hash()) {
            return;
        }
        let prev_height = self.hash2depth.get(block.header().prev_hash()).map(|v| *v).unwrap_or(0);
        self.hash2depth.insert(*block.hash(), prev_height + 1);
        self.num_blocks += 1;
        self.max_chain_length = max(self.max_chain_length, prev_height + 1);
        self.parent.insert(*block.hash(), *block.header().prev_hash());

        if let Some(last_hash2) = self.last_hash {
            self.max_divergence =
                max(self.max_divergence, self.calculate_distance(last_hash2, *block.hash()));
        }

        self.last_hash = Some(*block.hash());
    }

    pub fn check_stats(&mut self, force: bool) {
        let now = Clock::instant();
        let diff = now.duration_since(self.last_check);
        if !force && diff.lt(&Duration::from_secs(60)) {
            return;
        }
        self.last_check = now;
        let cur_ratio = (self.num_blocks as f64) / (max(1, self.max_chain_length) as f64);
        info!(
            "Block stats: ratio: {:.2}, num_blocks: {} max_chain_length: {} max_divergence: {}",
            cur_ratio, self.num_blocks, self.max_chain_length, self.max_divergence
        );
    }

    pub fn check_block_ratio(&mut self, min_ratio: Option<f64>, max_ratio: Option<f64>) {
        let cur_ratio = (self.num_blocks as f64) / (max(1, self.max_chain_length) as f64);
        if let Some(min_ratio2) = min_ratio {
            if cur_ratio < min_ratio2 {
                panic!(
                    "ratio of blocks to longest chain is too low got: {:.2} expected: {:.2}",
                    cur_ratio, min_ratio2
                );
            }
        }
        if let Some(max_ratio2) = max_ratio {
            if cur_ratio > max_ratio2 {
                panic!(
                    "ratio of blocks to longest chain is too high got: {:.2} expected: {:.2}",
                    cur_ratio, max_ratio2
                );
            }
        }
    }
}

fn send_chunks<T, I, F>(
    connectors: &[(Addr<ClientActor>, Addr<ViewClientActor>)],
    recipients: I,
    target: T,
    drop_chunks: bool,
    create_msg: F,
) where
    T: Eq,
    I: Iterator<Item = (usize, T)>,
    F: Fn() -> WithSpanContext<NetworkClientMessages>,
{
    for (i, name) in recipients {
        if name == target {
            if !drop_chunks || !thread_rng().gen_ratio(1, 5) {
                connectors[i].0.do_send(create_msg());
            }
        }
    }
}

/// Setup multiple clients talking to each other via a mock network.
///
/// # Arguments
///
/// `vs` - the set of validators and how they are assigned to shards in different epochs.
///
/// `key_pairs` - keys for `validators`
///
/// `skip_sync_wait`
///
/// `block_prod_time` - Minimum block production time, assuming there is enough approvals. The
///                 maximum block production time depends on the value of `tamper_with_fg`, and is
///                 equal to `block_prod_time` if `tamper_with_fg` is `true`, otherwise it is
///                 `block_prod_time * 2`
///
/// `drop_chunks` - if set to true, 10% of all the chunk messages / requests will be dropped
///
/// `tamper_with_fg` - if set to true, will split the heights into groups of 100. For some groups
///                 all the approvals will be dropped (thus completely disabling the finality gadget
///                 and introducing severe forkfulness if `block_prod_time` is sufficiently small),
///                 for some groups will keep all the approvals (and test the fg invariants), and
///                 for some will drop 50% of the approvals.
///                 This was designed to tamper with the finality gadget when we
///                 had it, unclear if has much effect today. Must be disabled if doomslug is
///                 enabled (see below), because doomslug will stall if approvals are not delivered.
///
/// `epoch_length` - approximate length of the epoch as measured
///                 by the block heights difference of it's last and first block.
///
/// `enable_doomslug` - If false, blocks will be created when at least one approval is present, without
///                   waiting for 2/3. This allows for more forkfulness. `cross_shard_tx` has modes
///                   both with enabled doomslug (to test "production" setting) and with disabled
///                   doomslug (to test higher forkfullness)
///
/// `network_mock` - the callback that is called for each message sent. The `mock` is called before
///                 the default processing. `mock` returns `(response, perform_default)`. If
///                 `perform_default` is false, then the message is not processed or broadcasted
///                 further and `response` is returned to the requester immediately. Otherwise
///                 the default action is performed, that might (and likely will) overwrite the
///                 `response` before it is sent back to the requester.
pub fn setup_mock_all_validators(
    vs: ValidatorSchedule,
    key_pairs: Vec<PeerInfo>,
    skip_sync_wait: bool,
    block_prod_time: u64,
    drop_chunks: bool,
    tamper_with_fg: bool,
    epoch_length: BlockHeightDelta,
    enable_doomslug: bool,
    archive: Vec<bool>,
    epoch_sync_enabled: Vec<bool>,
    check_block_stats: bool,
    peer_manager_mock: Box<
        dyn FnMut(
            // Peer validators
            &[(Addr<ClientActor>, Addr<ViewClientActor>)],
            // Validator that sends the message
            AccountId,
            // The message itself
            &PeerManagerMessageRequest,
        ) -> (PeerManagerMessageResponse, /* perform default */ bool),
    >,
) -> (Block, Vec<(Addr<ClientActor>, Addr<ViewClientActor>)>, Arc<RwLock<BlockStats>>) {
    let peer_manager_mock = Arc::new(RwLock::new(peer_manager_mock));
    let validators = vs.all_validators().cloned().collect::<Vec<_>>();
    let key_pairs = key_pairs;

    let addresses: Vec<_> = (0..key_pairs.len()).map(|i| hash(vec![i as u8].as_ref())).collect();
    let genesis_time = Clock::utc();
    let mut ret = vec![];

    let connectors: Arc<OnceCell<Vec<(Addr<ClientActor>, Addr<ViewClientActor>)>>> =
        Default::default();

    let announced_accounts = Arc::new(RwLock::new(HashSet::new()));
    let genesis_block = Arc::new(RwLock::new(None));

    let last_height = Arc::new(RwLock::new(vec![0; key_pairs.len()]));
    let largest_endorsed_height = Arc::new(RwLock::new(vec![0u64; key_pairs.len()]));
    let largest_skipped_height = Arc::new(RwLock::new(vec![0u64; key_pairs.len()]));
    let hash_to_height = Arc::new(RwLock::new(HashMap::new()));
    let block_stats = Arc::new(RwLock::new(BlockStats::new()));

    for (index, account_id) in validators.clone().into_iter().enumerate() {
        let vs = vs.clone();
        let block_stats1 = block_stats.clone();
        let mut view_client_addr_slot = None;
        let validators_clone2 = validators.clone();
        let genesis_block1 = genesis_block.clone();
        let key_pairs = key_pairs.clone();
        let key_pairs1 = key_pairs.clone();
        let addresses = addresses.clone();
        let connectors1 = connectors.clone();
        let network_mock1 = peer_manager_mock.clone();
        let announced_accounts1 = announced_accounts.clone();
        let last_height1 = last_height.clone();
        let last_height2 = last_height.clone();
        let largest_endorsed_height1 = largest_endorsed_height.clone();
        let largest_skipped_height1 = largest_skipped_height.clone();
        let hash_to_height1 = hash_to_height.clone();
        let archive1 = archive.clone();
        let epoch_sync_enabled1 = epoch_sync_enabled.clone();
        let client_addr = ClientActor::create(|ctx| {
            let client_addr = ctx.address();
            let _account_id = account_id.clone();
            let pm = PeerManagerMock::new(move |msg, _ctx| {
                // Note: this `.wait` will block until all `ClientActors` are created.
                let connectors1 = connectors1.wait();
                let mut guard = network_mock1.write().unwrap();
                let (resp, perform_default) =
                    guard.deref_mut()(connectors1.as_slice(), account_id.clone(), &msg);
                drop(guard);

                if perform_default {
                    let my_ord = validators_clone2.iter().position(|it| it == &account_id).unwrap();
                    let my_key_pair = key_pairs[my_ord].clone();
                    let my_address = addresses[my_ord];

                    {
                        let last_height2 = last_height2.read().unwrap();
                        let peers: Vec<_> = key_pairs1
                            .iter()
                            .take(connectors1.len())
                            .enumerate()
                            .map(|(i, peer_info)| ConnectedPeerInfo {
                                full_peer_info: FullPeerInfo {
                                    peer_info: peer_info.clone(),
                                    chain_info: PeerChainInfoV2 {
                                        genesis_id: GenesisId {
                                            chain_id: "unittest".to_string(),
                                            hash: Default::default(),
                                        },
                                        height: last_height2[i],
                                        tracked_shards: vec![],
                                        archival: true,
                                    },
                                    partial_edge_info: PartialEdgeInfo::default(),
                                },
                                received_bytes_per_sec: 0,
                                sent_bytes_per_sec: 0,
                                last_time_peer_requested: near_network::time::Instant::now(),
                                last_time_received_message: near_network::time::Instant::now(),
                                connection_established_time: near_network::time::Instant::now(),
                                peer_type: PeerType::Outbound,
                            })
                            .collect();
                        let peers2 = peers.iter().map(|it| it.full_peer_info.clone()).collect();
                        let info = NetworkInfo {
                            connected_peers: peers,
                            num_connected_peers: key_pairs1.len(),
                            peer_max_count: key_pairs1.len() as u32,
                            highest_height_peers: peers2,
                            sent_bytes_per_sec: 0,
                            received_bytes_per_sec: 0,
                            known_producers: vec![],
                            tier1_accounts: vec![],
                        };
                        client_addr.do_send(NetworkClientMessages::NetworkInfo(info).with_span_context());
                    }

                    match msg.as_network_requests_ref() {
                        NetworkRequests::Block { block } => {
                            if check_block_stats {
                                let block_stats2 = &mut *block_stats1.write().unwrap();
                                block_stats2.add_block(block);
                                block_stats2.check_stats(false);
                            }

                            for (client, _) in connectors1 {
                                client.do_send(NetworkClientMessages::Block( block.clone(), PeerInfo::random().id, false, ).with_span_context());
                            }

                            let mut last_height1 = last_height1.write().unwrap();

                            let my_height = &mut last_height1[my_ord];

                            *my_height = max(*my_height, block.header().height());

                            hash_to_height1
                                .write()
                                .unwrap()
                                .insert(*block.header().hash(), block.header().height());
                        }
                        NetworkRequests::PartialEncodedChunkRequest { target, request, .. } => {
                            let create_msg = || {
                                NetworkClientMessages::PartialEncodedChunkRequest(request.clone(), my_address).with_span_context()
                            };
                            send_chunks(
                                connectors1,
                                validators_clone2.iter().map(|s| Some(s.clone())).enumerate(),
                                target.account_id.as_ref().map(|s| s.clone()),
                                drop_chunks,
                                create_msg,
                            );
                        }
                        NetworkRequests::PartialEncodedChunkResponse { route_back, response } => {
                            let create_msg = || {
                                NetworkClientMessages::PartialEncodedChunkResponse(
                                    response.clone(),
                                    Clock::instant(),
                                ).with_span_context()
                            };
                            send_chunks(
                                connectors1,
                                addresses.iter().enumerate(),
                                route_back,
                                drop_chunks,
                                create_msg,
                            );
                        }
                        NetworkRequests::PartialEncodedChunkMessage {
                            account_id,
                            partial_encoded_chunk,
                        } => {
                            let create_msg = || {
                                NetworkClientMessages::PartialEncodedChunk(partial_encoded_chunk.clone().into()).with_span_context()
                            };
                            send_chunks(
                                connectors1,
                                validators_clone2.iter().cloned().enumerate(),
                                account_id.clone(),
                                drop_chunks,
                                create_msg,
                            );
                        }
                        NetworkRequests::PartialEncodedChunkForward { account_id, forward } => {
                            let create_msg = || {
                                NetworkClientMessages::PartialEncodedChunkForward(forward.clone()).with_span_context()
                            };
                            send_chunks(
                                connectors1,
                                validators_clone2.iter().cloned().enumerate(),
                                account_id.clone(),
                                drop_chunks,
                                create_msg,
                            );
                        }
                        NetworkRequests::BlockRequest { hash, peer_id } => {
                            for (i, peer_info) in key_pairs.iter().enumerate() {
                                let peer_id = peer_id.clone();
                                if peer_info.id == peer_id {
                                    let me = connectors1[my_ord].0.clone();
                                    actix::spawn(
                                        connectors1[i]
                                            .1
                                            .send(NetworkViewClientMessages::BlockRequest(*hash).with_span_context())
                                            .then(move |response| {
                                                let response = response.unwrap();
                                                match response {
                                                    NetworkViewClientResponses::Block(block) => {
<<<<<<< HEAD
                                                        me.do_send(NetworkClientMessages::Block(
                                                            *block, peer_id, true,
                                                        ).with_span_context());
=======
                                                        me.do_send(NetworkClientMessages::Block(*block, peer_id, true).with_span_context());
                                                    }
                                                    NetworkViewClientResponses::NoResponse => {}
                                                    _ => assert!(false),
                                                }
                                                future::ready(())
                                            }),
                                    );
                                }
                            }
                        }
                        NetworkRequests::EpochSyncRequest { epoch_id, peer_id } => {
                            for (i, peer_info) in key_pairs.iter().enumerate() {
                                let peer_id = peer_id.clone();
                                if peer_info.id == peer_id {
                                    let me = connectors1[my_ord].0.clone();
                                    actix::spawn(
                                        connectors1[i]
                                            .1
                                            .send(NetworkViewClientMessages::EpochSyncRequest {
                                                epoch_id: epoch_id.clone(),
                                            }.with_span_context())
                                            .then(move |response| {
                                                let response = response.unwrap();
                                                match response {
                                                    NetworkViewClientResponses::EpochSyncResponse(response) => {
                                                        me.do_send(NetworkClientMessages::EpochSyncResponse(peer_id, response).with_span_context());
                                                    }
                                                    NetworkViewClientResponses::NoResponse => {}
                                                    _ => assert!(false),
                                                }
                                                future::ready(())
                                            }),
                                    );
                                }
                            }
                        }
                        NetworkRequests::EpochSyncFinalizationRequest { epoch_id, peer_id } => {
                            for (i, peer_info) in key_pairs.iter().enumerate() {
                                let peer_id = peer_id.clone();
                                if peer_info.id == peer_id {
                                    let me = connectors1[my_ord].0.clone();
                                    actix::spawn(
                                        connectors1[i]
                                            .1
                                            .send(NetworkViewClientMessages::EpochSyncFinalizationRequest {
                                                epoch_id: epoch_id.clone(),
                                            }.with_span_context())
                                            .then(move |response| {
                                                let response = response.unwrap();
                                                match response {
                                                    NetworkViewClientResponses::EpochSyncFinalizationResponse(response) => {
                                                        me.do_send(NetworkClientMessages::EpochSyncFinalizationResponse(peer_id, response).with_span_context());
>>>>>>> 864cc29a
                                                    }
                                                    NetworkViewClientResponses::NoResponse => {}
                                                    _ => assert!(false),
                                                }
                                                future::ready(())
                                            }),
                                    );
                                }
                            }
                        }
                        NetworkRequests::BlockHeadersRequest { hashes, peer_id } => {
                            for (i, peer_info) in key_pairs.iter().enumerate() {
                                let peer_id = peer_id.clone();
                                if peer_info.id == peer_id {
                                    let me = connectors1[my_ord].0.clone();
                                    actix::spawn(
                                        connectors1[i]
                                            .1
                                            .send(NetworkViewClientMessages::BlockHeadersRequest(
                                                hashes.clone(),
                                            ).with_span_context())
                                            .then(move |response| {
                                                let response = response.unwrap();
                                                match response {
                                                    NetworkViewClientResponses::BlockHeaders(
                                                        headers,
                                                    ) => {
                                                        me.do_send(
                                                            NetworkClientMessages::BlockHeaders(
                                                                headers, peer_id,
                                                            ).with_span_context()
                                                        );
                                                    }
                                                    NetworkViewClientResponses::NoResponse => {}
                                                    _ => assert!(false),
                                                }
                                                future::ready(())
                                            }),
                                    );
                                }
                            }
                        }
                        NetworkRequests::StateRequestHeader {
                            shard_id,
                            sync_hash,
                            target: target_account_id,
                        } => {
                            let target_account_id = match target_account_id {
                                AccountOrPeerIdOrHash::AccountId(x) => x,
                                _ => panic!(),
                            };
                            for (i, name) in validators_clone2.iter().enumerate() {
                                if name == target_account_id {
                                    let me = connectors1[my_ord].0.clone();
                                    actix::spawn(
                                        connectors1[i]
                                            .1
                                            .send(NetworkViewClientMessages::StateRequestHeader {
                                                shard_id: *shard_id,
                                                sync_hash: *sync_hash,
                                            }.with_span_context())
                                            .then(move |response| {
                                                let response = response.unwrap();
                                                match response {
                                                    NetworkViewClientResponses::StateResponse(
                                                        response,
                                                    ) => {
                                                        me.do_send(
                                                            NetworkClientMessages::StateResponse(
                                                                *response,
                                                            ).with_span_context()
                                                        );
                                                    }
                                                    NetworkViewClientResponses::NoResponse => {}
                                                    _ => assert!(false),
                                                }
                                                future::ready(())
                                            }),
                                    );
                                }
                            }
                        }
                        NetworkRequests::StateRequestPart {
                            shard_id,
                            sync_hash,
                            part_id,
                            target: target_account_id,
                        } => {
                            let target_account_id = match target_account_id {
                                AccountOrPeerIdOrHash::AccountId(x) => x,
                                _ => panic!(),
                            };
                            for (i, name) in validators_clone2.iter().enumerate() {
                                if name == target_account_id {
                                    let me = connectors1[my_ord].0.clone();
                                    actix::spawn(
                                        connectors1[i]
                                            .1
                                            .send(NetworkViewClientMessages::StateRequestPart {
                                                shard_id: *shard_id,
                                                sync_hash: *sync_hash,
                                                part_id: *part_id,
                                            }.with_span_context())
                                            .then(move |response| {
                                                let response = response.unwrap();
                                                match response {
                                                    NetworkViewClientResponses::StateResponse(
                                                        response,
                                                    ) => {
                                                        me.do_send(
                                                            NetworkClientMessages::StateResponse(
                                                                *response,
                                                            ).with_span_context()
                                                        );
                                                    }
                                                    NetworkViewClientResponses::NoResponse => {}
                                                    _ => assert!(false),
                                                }
                                                future::ready(())
                                            }),
                                    );
                                }
                            }
                        }
                        NetworkRequests::StateResponse { route_back, response } => {
                            for (i, address) in addresses.iter().enumerate() {
                                if route_back == address {
                                    connectors1[i].0.do_send(NetworkClientMessages::StateResponse(response.clone()).with_span_context());
                                }
                            }
                        }
                        NetworkRequests::AnnounceAccount(announce_account) => {
                            let mut aa = announced_accounts1.write().unwrap();
                            let key = (
                                announce_account.account_id.clone(),
                                announce_account.epoch_id.clone(),
                            );
                            if aa.get(&key).is_none() {
                                aa.insert(key);
                                for (_, view_client) in connectors1 {
                                    view_client.do_send(NetworkViewClientMessages::AnnounceAccount(
                                        vec![(announce_account.clone(), None)],
                                    ).with_span_context())
                                }
                            }
                        }
                        NetworkRequests::Approval { approval_message } => {
                            let height_mod = approval_message.approval.target_height % 300;

                            let do_propagate = if tamper_with_fg {
                                if height_mod < 100 {
                                    false
                                } else if height_mod < 200 {
                                    let mut rng = rand::thread_rng();
                                    rng.gen()
                                } else {
                                    true
                                }
                            } else {
                                true
                            };

                            let approval = approval_message.approval.clone();

                            if do_propagate {
                                for (i, name) in validators_clone2.iter().enumerate() {
                                    if name == &approval_message.target {
                                        connectors1[i].0.do_send(
                                            NetworkClientMessages::BlockApproval(
                                                approval.clone(),
                                                my_key_pair.id.clone(),
                                            ).with_span_context(),
                                        );
                                    }
                                }
                            }

                            // Verify doomslug invariant
                            match approval.inner {
                                ApprovalInner::Endorsement(parent_hash) => {
                                    assert!(
                                        approval.target_height
                                            > largest_skipped_height1.read().unwrap()[my_ord]
                                    );
                                    largest_endorsed_height1.write().unwrap()[my_ord] =
                                        approval.target_height;

                                    if let Some(prev_height) =
                                        hash_to_height1.read().unwrap().get(&parent_hash)
                                    {
                                        assert_eq!(prev_height + 1, approval.target_height);
                                    }
                                }
                                ApprovalInner::Skip(prev_height) => {
                                    largest_skipped_height1.write().unwrap()[my_ord] =
                                        approval.target_height;
                                    let e = largest_endorsed_height1.read().unwrap()[my_ord];
                                    // `e` is the *target* height of the last endorsement. `prev_height`
                                    // is allowed to be anything >= to the source height, which is e-1.
                                    assert!(
                                        prev_height + 1 >= e,
                                        "New: {}->{}, Old: {}->{}",
                                        prev_height,
                                        approval.target_height,
                                        e - 1,
                                        e
                                    );
                                }
                            };
                        }
                        NetworkRequests::ForwardTx(_, _)
                        | NetworkRequests::BanPeer { .. }
                        | NetworkRequests::TxStatus(_, _, _)
                        | NetworkRequests::Challenge(_) => {}
                    };
                }
                resp
            })
            .start();
            let network_adapter = NetworkRecipient::default();
            network_adapter.set_recipient(pm);
            let (block, client, view_client_addr) = setup(
                vs,
                epoch_length,
                _account_id,
                skip_sync_wait,
                block_prod_time,
                block_prod_time * 3,
                enable_doomslug,
                archive1[index],
                epoch_sync_enabled1[index],
                Arc::new(network_adapter),
                10000,
                genesis_time,
                ctx,
            );
            view_client_addr_slot = Some(view_client_addr);
            *genesis_block1.write().unwrap() = Some(block);
            client
        });
        ret.push((client_addr, view_client_addr_slot.unwrap()));
    }
    hash_to_height.write().unwrap().insert(CryptoHash::default(), 0);
    hash_to_height
        .write()
        .unwrap()
        .insert(*genesis_block.read().unwrap().as_ref().unwrap().header().clone().hash(), 0);
    connectors.set(ret.clone()).unwrap();
    let value = genesis_block.read().unwrap();
    (value.clone().unwrap(), ret, block_stats)
}

/// Sets up ClientActor and ViewClientActor without network.
pub fn setup_no_network(
    validators: Vec<AccountId>,
    account_id: AccountId,
    skip_sync_wait: bool,
    enable_doomslug: bool,
) -> (Addr<ClientActor>, Addr<ViewClientActor>) {
    setup_no_network_with_validity_period_and_no_epoch_sync(
        validators,
        account_id,
        skip_sync_wait,
        100,
        enable_doomslug,
    )
}

pub fn setup_no_network_with_validity_period_and_no_epoch_sync(
    validators: Vec<AccountId>,
    account_id: AccountId,
    skip_sync_wait: bool,
    transaction_validity_period: NumBlocks,
    enable_doomslug: bool,
) -> (Addr<ClientActor>, Addr<ViewClientActor>) {
    setup_mock_with_validity_period_and_no_epoch_sync(
        validators,
        account_id,
        skip_sync_wait,
        enable_doomslug,
        Box::new(|_, _, _| {
            PeerManagerMessageResponse::NetworkResponses(NetworkResponses::NoResponse)
        }),
        transaction_validity_period,
    )
}

pub fn setup_client_with_runtime(
    num_validator_seats: NumSeats,
    account_id: Option<AccountId>,
    enable_doomslug: bool,
    network_adapter: Arc<dyn PeerManagerAdapter>,
    client_adapter: Arc<dyn ClientAdapterForShardsManager>,
    chain_genesis: ChainGenesis,
    runtime_adapter: Arc<dyn RuntimeAdapter>,
    rng_seed: RngSeed,
) -> Client {
    let validator_signer = account_id.map(|x| {
        Arc::new(InMemoryValidatorSigner::from_seed(x.clone(), KeyType::ED25519, x.as_ref()))
            as Arc<dyn ValidatorSigner>
    });
    let mut config = ClientConfig::test(true, 10, 20, num_validator_seats, false, true);
    config.epoch_length = chain_genesis.epoch_length;
    let mut client = Client::new(
        config,
        chain_genesis,
        runtime_adapter,
        network_adapter,
        client_adapter,
        validator_signer,
        enable_doomslug,
        rng_seed,
    )
    .unwrap();
    client.sync_status = SyncStatus::NoSync;
    client
}

pub fn setup_client(
    store: Store,
    vs: ValidatorSchedule,
    account_id: Option<AccountId>,
    enable_doomslug: bool,
    network_adapter: Arc<dyn PeerManagerAdapter>,
    client_adapter: Arc<dyn ClientAdapterForShardsManager>,
    chain_genesis: ChainGenesis,
    rng_seed: RngSeed,
) -> Client {
    let num_validator_seats = vs.all_block_producers().count() as NumSeats;
    let runtime_adapter =
        Arc::new(KeyValueRuntime::new_with_validators(store, vs, chain_genesis.epoch_length));
    setup_client_with_runtime(
        num_validator_seats,
        account_id,
        enable_doomslug,
        network_adapter,
        client_adapter,
        chain_genesis,
        runtime_adapter,
        rng_seed,
    )
}

/// An environment for writing integration tests with multiple clients.
/// This environment can simulate near nodes without network and it can be configured to use different runtimes.
pub struct TestEnv {
    pub chain_genesis: ChainGenesis,
    pub validators: Vec<AccountId>,
    pub network_adapters: Vec<Arc<MockPeerManagerAdapter>>,
    pub client_adapters: Vec<Arc<MockClientAdapterForShardsManager>>,
    pub clients: Vec<Client>,
    account_to_client_index: HashMap<AccountId, usize>,
    paused_blocks: Arc<Mutex<HashMap<CryptoHash, Arc<OnceCell<()>>>>>,
    // random seed to be inject in each client according to AccountId
    // if not set, a default constant TEST_SEED will be injected
    seeds: HashMap<AccountId, RngSeed>,
}

/// A builder for the TestEnv structure.
pub struct TestEnvBuilder {
    chain_genesis: ChainGenesis,
    clients: Vec<AccountId>,
    validators: Vec<AccountId>,
    runtime_adapters: Option<Vec<Arc<dyn RuntimeAdapter>>>,
    network_adapters: Option<Vec<Arc<MockPeerManagerAdapter>>>,
    // random seed to be inject in each client according to AccountId
    // if not set, a default constant TEST_SEED will be injected
    seeds: HashMap<AccountId, RngSeed>,
}

/// Builder for the [`TestEnv`] structure.
impl TestEnvBuilder {
    /// Constructs a new builder.
    fn new(chain_genesis: ChainGenesis) -> Self {
        let clients = Self::make_accounts(1);
        let validators = clients.clone();
        let seeds: HashMap<AccountId, RngSeed> = HashMap::with_capacity(1);
        Self {
            chain_genesis,
            clients,
            validators,
            runtime_adapters: None,
            network_adapters: None,
            seeds,
        }
    }

    /// Sets list of client [`AccountId`]s to the one provided.  Panics if the
    /// vector is empty.
    pub fn clients(mut self, clients: Vec<AccountId>) -> Self {
        assert!(!clients.is_empty());
        self.clients = clients;
        self
    }

    /// Sets random seed for each client according to the provided HashMap.
    pub fn clients_random_seeds(mut self, seeds: HashMap<AccountId, RngSeed>) -> Self {
        self.seeds = seeds;
        self
    }

    /// Sets number of clients to given one.  To get [`AccountId`] used by the
    /// validator associated with the client the [`TestEnv::get_client_id`]
    /// method can be used.  Tests should not rely on any particular format of
    /// account identifiers used by the builder.  Panics if `num` is zero.
    pub fn clients_count(self, num: usize) -> Self {
        self.clients(Self::make_accounts(num))
    }

    /// Sets list of validator [`AccountId`]s to the one provided.  Panics if
    /// the vector is empty.
    pub fn validators(mut self, validators: Vec<AccountId>) -> Self {
        assert!(!validators.is_empty());
        self.validators = validators;
        self
    }

    /// Sets number of validator seats to given one.  To get [`AccountId`] used
    /// in the test environment the `validators` field of the built [`TestEnv`]
    /// object can be used.  Tests should not rely on any particular format of
    /// account identifiers used by the builder.  Panics if `num` is zero.
    pub fn validator_seats(self, num: usize) -> Self {
        self.validators(Self::make_accounts(num))
    }

    /// Specifies custom runtime adaptors for each client.  This allows us to
    /// construct [`TestEnv`] with `NightshadeRuntime`.
    ///
    /// The vector must have the same number of elements as they are clients
    /// (one by default).  If that does not hold, [`Self::build`] method will
    /// panic.
    pub fn runtime_adapters(mut self, adapters: Vec<Arc<dyn RuntimeAdapter>>) -> Self {
        self.runtime_adapters = Some(adapters);
        self
    }

    /// Specifies custom network adaptors for each client.
    ///
    /// The vector must have the same number of elements as they are clients
    /// (one by default).  If that does not hold, [`Self::build`] method will
    /// panic.
    pub fn network_adapters(mut self, adapters: Vec<Arc<MockPeerManagerAdapter>>) -> Self {
        self.network_adapters = Some(adapters);
        self
    }

    /// Constructs new `TestEnv` structure.
    ///
    /// If no clients were configured (either through count or vector) one
    /// client is created.  Similarly, if no validator seats were configured,
    /// one seat is configured.
    ///
    /// Panics if `runtime_adapters` or `network_adapters` methods were used and
    /// the length of the vectors passed to them did not equal number of
    /// configured clients.
    pub fn build(self) -> TestEnv {
        let chain_genesis = self.chain_genesis;
        let clients = self.clients.clone();
        let num_clients = clients.len();
        let validators = self.validators;
        let num_validators = validators.len();
        let seeds = self.seeds;
        let network_adapters = self
            .network_adapters
            .unwrap_or_else(|| (0..num_clients).map(|_| Arc::new(Default::default())).collect());
        let client_adapters = (0..num_clients)
            .map(|_| Arc::new(MockClientAdapterForShardsManager::default()))
            .collect::<Vec<_>>();
        assert_eq!(clients.len(), network_adapters.len());
        let clients = match self.runtime_adapters {
            None => clients
                .into_iter()
                .zip(network_adapters.iter())
                .zip(client_adapters.iter())
                .map(|((account_id, network_adapter), client_adapter)| {
                    let rng_seed = match seeds.get(&account_id) {
                        Some(seed) => *seed,
                        None => TEST_SEED,
                    };
                    let vs = ValidatorSchedule::new()
                        .block_producers_per_epoch(vec![validators.clone()]);
                    setup_client(
                        create_test_store(),
                        vs,
                        Some(account_id),
                        false,
                        network_adapter.clone(),
                        client_adapter.clone(),
                        chain_genesis.clone(),
                        rng_seed,
                    )
                })
                .collect(),
            Some(runtime_adapters) => {
                assert!(clients.len() == runtime_adapters.len());
                clients
                    .into_iter()
                    .zip((&network_adapters).iter())
                    .zip(runtime_adapters.into_iter().zip(client_adapters.iter()))
                    .map(|((account_id, network_adapter), (runtime_adapter, client_adapter))| {
                        let rng_seed = match seeds.get(&account_id) {
                            Some(seed) => *seed,
                            None => TEST_SEED,
                        };
                        setup_client_with_runtime(
                            u64::try_from(num_validators).unwrap(),
                            Some(account_id),
                            false,
                            network_adapter.clone(),
                            client_adapter.clone(),
                            chain_genesis.clone(),
                            runtime_adapter,
                            rng_seed,
                        )
                    })
                    .collect()
            }
        };

        TestEnv {
            chain_genesis,
            validators,
            network_adapters,
            client_adapters,
            clients,
            account_to_client_index: self
                .clients
                .into_iter()
                .enumerate()
                .map(|(index, client)| (client, index))
                .collect(),
            paused_blocks: Default::default(),
            seeds,
        }
    }

    fn make_accounts(count: usize) -> Vec<AccountId> {
        (0..count).map(|i| format!("test{}", i).parse().unwrap()).collect()
    }
}

impl TestEnv {
    pub fn builder(chain_genesis: ChainGenesis) -> TestEnvBuilder {
        TestEnvBuilder::new(chain_genesis)
    }

    /// Process a given block in the client with index `id`.
    /// Simulate the block processing logic in `Client`, i.e, it would run catchup and then process accepted blocks and possibly produce chunks.
    pub fn process_block(&mut self, id: usize, block: Block, provenance: Provenance) {
        self.clients[id].process_block_test(MaybeValidated::from(block), provenance).unwrap();
    }

    /// Produces block by given client, which may kick off chunk production.
    /// This means that transactions added before this call will be included in the next block produced by this validator.
    pub fn produce_block(&mut self, id: usize, height: BlockHeight) {
        let block = self.clients[id].produce_block(height).unwrap();
        self.process_block(id, block.unwrap(), Provenance::PRODUCED);
    }

    /// Pause processing of the given block, which means that the background
    /// thread which applies the chunks on the block will get blocked until
    /// `resume_block_processing` is called.
    ///
    /// Note that you must call `resume_block_processing` at some later point to
    /// unstuck the block.
    ///
    /// Implementation is rather crude and just hijacks our logging
    /// infrastructure. Hopefully this is good enough, but, if it isn't, we can
    /// add something more robust.
    pub fn pause_block_processing(&mut self, capture: &mut TracingCapture, block: &CryptoHash) {
        let paused_blocks = Arc::clone(&self.paused_blocks);
        paused_blocks.lock().unwrap().insert(*block, Arc::new(OnceCell::new()));
        capture.set_callback(move |msg| {
            if msg.starts_with("do_apply_chunks") {
                let cell = paused_blocks.lock().unwrap().iter().find_map(|(block_hash, cell)| {
                    if msg.contains(&format!("block_hash={block_hash}")) {
                        Some(Arc::clone(cell))
                    } else {
                        None
                    }
                });
                if let Some(cell) = cell {
                    cell.wait();
                }
            }
        });
    }

    /// See `pause_block_processing`.
    pub fn resume_block_processing(&mut self, block: &CryptoHash) {
        let mut paused_blocks = self.paused_blocks.lock().unwrap();
        let cell = paused_blocks.remove(block).unwrap();
        let _ = cell.set(());
    }

    pub fn client(&mut self, account_id: &AccountId) -> &mut Client {
        &mut self.clients[self.account_to_client_index[account_id]]
    }

    pub fn process_partial_encoded_chunks(&mut self) {
        let network_adapters = self.network_adapters.clone();
        for network_adapter in network_adapters {
            // process partial encoded chunks
            while let Some(request) = network_adapter.pop() {
                if let PeerManagerMessageRequest::NetworkRequests(
                    NetworkRequests::PartialEncodedChunkMessage {
                        account_id,
                        partial_encoded_chunk,
                    },
                ) = request
                {
                    self.client(&account_id)
                        .shards_mgr
                        .process_partial_encoded_chunk(
                            PartialEncodedChunk::from(partial_encoded_chunk).into(),
                        )
                        .unwrap();
                }
            }
        }
    }

    /// Process all PartialEncodedChunkRequests in the network queue for a client
    /// `id`: id for the client
    pub fn process_partial_encoded_chunks_requests(&mut self, id: usize) {
        while let Some(request) = self.network_adapters[id].pop() {
            self.process_partial_encoded_chunk_request(id, request);
        }
    }

    /// Send the PartialEncodedChunkRequest to the target client, get response and process the response
    pub fn process_partial_encoded_chunk_request(
        &mut self,
        id: usize,
        request: PeerManagerMessageRequest,
    ) {
        if let PeerManagerMessageRequest::NetworkRequests(
            NetworkRequests::PartialEncodedChunkRequest { target, request, .. },
        ) = request
        {
            let target_id = self.account_to_client_index[&target.account_id.unwrap()];
            let response = self.get_partial_encoded_chunk_response(target_id, request);
            self.clients[id].shards_mgr.process_partial_encoded_chunk_response(response).unwrap();
        } else {
            panic!("The request is not a PartialEncodedChunk request {:?}", request);
        }
    }

    pub fn get_partial_encoded_chunk_response(
        &mut self,
        id: usize,
        request: PartialEncodedChunkRequestMsg,
    ) -> PartialEncodedChunkResponseMsg {
        let client = &mut self.clients[id];
        client.shards_mgr.process_partial_encoded_chunk_request(request, CryptoHash::default());
        let response = self.network_adapters[id].pop_most_recent().unwrap();
        if let PeerManagerMessageRequest::NetworkRequests(
            NetworkRequests::PartialEncodedChunkResponse { route_back: _, response },
        ) = response
        {
            return response;
        } else {
            panic!(
                "did not find PartialEncodedChunkResponse from the network queue {:?}",
                response
            );
        }
    }

    pub fn process_shards_manager_responses(&mut self, id: usize) {
        while let Some(msg) = self.client_adapters[id].pop() {
            match msg {
                ShardsManagerResponse::ChunkCompleted { partial_chunk, shard_chunk } => {
                    self.clients[id].on_chunk_completed(
                        partial_chunk,
                        shard_chunk,
                        Arc::new(|_| {}),
                    );
                }
                ShardsManagerResponse::InvalidChunk(encoded_chunk) => {
                    self.clients[id].on_invalid_chunk(encoded_chunk);
                }
            }
        }
    }

    pub fn process_shards_manager_responses_and_finish_processing_blocks(&mut self, idx: usize) {
        loop {
            self.process_shards_manager_responses(idx);
            if self.clients[idx].finish_blocks_in_processing().is_empty() {
                return;
            }
        }
    }

    pub fn send_money(&mut self, id: usize) -> NetworkClientResponses {
        let account_id = self.get_client_id(0);
        let signer =
            InMemorySigner::from_seed(account_id.clone(), KeyType::ED25519, account_id.as_ref());
        let tx = SignedTransaction::send_money(
            1,
            account_id.clone(),
            account_id.clone(),
            &signer,
            100,
            self.clients[id].chain.head().unwrap().last_block_hash,
        );
        self.clients[id].process_tx(tx, false, false)
    }

    pub fn upgrade_protocol(&mut self, protocol_version: ProtocolVersion) {
        assert_eq!(self.clients.len(), 1, "at the moment, this support only a single client");

        let tip = self.clients[0].chain.head().unwrap();
        let epoch_id = self.clients[0]
            .runtime_adapter
            .get_epoch_id_from_prev_block(&tip.last_block_hash)
            .unwrap();
        let block_producer =
            self.clients[0].runtime_adapter.get_block_producer(&epoch_id, tip.height).unwrap();

        let mut block = self.clients[0].produce_block(tip.height + 1).unwrap().unwrap();
        block.mut_header().set_latest_protocol_version(protocol_version);
        block.mut_header().resign(&InMemoryValidatorSigner::from_seed(
            block_producer.clone(),
            KeyType::ED25519,
            block_producer.as_ref(),
        ));

        let _ = self.clients[0]
            .process_block_test_no_produce_chunk(block.into(), Provenance::NONE)
            .unwrap();

        for i in 0..self.clients[0].chain.epoch_length * 2 {
            self.produce_block(0, tip.height + i + 2);
        }
    }

    pub fn query_account(&mut self, account_id: AccountId) -> AccountView {
        let head = self.clients[0].chain.head().unwrap();
        let last_block = self.clients[0].chain.get_block(&head.last_block_hash).unwrap();
        let last_chunk_header = &last_block.chunks()[0];
        let response = self.clients[0]
            .runtime_adapter
            .query(
                ShardUId::single_shard(),
                &last_chunk_header.prev_state_root(),
                last_block.header().height(),
                last_block.header().raw_timestamp(),
                last_block.header().prev_hash(),
                last_block.header().hash(),
                last_block.header().epoch_id(),
                &QueryRequest::ViewAccount { account_id },
            )
            .unwrap();
        match response.kind {
            QueryResponseKind::ViewAccount(account_view) => account_view,
            _ => panic!("Wrong return value"),
        }
    }

    pub fn query_state(&mut self, account_id: AccountId) -> Vec<StateItem> {
        let head = self.clients[0].chain.head().unwrap();
        let last_block = self.clients[0].chain.get_block(&head.last_block_hash).unwrap();
        let last_chunk_header = &last_block.chunks()[0];
        let response = self.clients[0]
            .runtime_adapter
            .query(
                ShardUId::single_shard(),
                &last_chunk_header.prev_state_root(),
                last_block.header().height(),
                last_block.header().raw_timestamp(),
                last_block.header().prev_hash(),
                last_block.header().hash(),
                last_block.header().epoch_id(),
                &QueryRequest::ViewState {
                    account_id,
                    prefix: vec![].into(),
                    include_proof: false,
                },
            )
            .unwrap();
        match response.kind {
            QueryResponseKind::ViewState(view_state_result) => view_state_result.values,
            _ => panic!("Wrong return value"),
        }
    }

    pub fn query_balance(&mut self, account_id: AccountId) -> Balance {
        self.query_account(account_id).amount
    }

    /// Restarts client at given index.  Note that the client is restarted with
    /// the default runtime adapter (i.e. [`KeyValueRuntime`]).  That is, if
    /// this `TestEnv` was created with custom runtime adapters that
    /// customisation will be lost.
    pub fn restart(&mut self, idx: usize) {
        let store = self.clients[idx].chain.store().store().clone();
        let account_id = self.get_client_id(idx).clone();
        let rng_seed = match self.seeds.get(&account_id) {
            Some(seed) => *seed,
            None => TEST_SEED,
        };
        let vs = ValidatorSchedule::new().block_producers_per_epoch(vec![self.validators.clone()]);
        self.clients[idx] = setup_client(
            store,
            vs,
            Some(self.get_client_id(idx).clone()),
            false,
            self.network_adapters[idx].clone(),
            self.client_adapters[idx].clone(),
            self.chain_genesis.clone(),
            rng_seed,
        )
    }

    /// Returns an [`AccountId`] used by a client at given index.  More
    /// specifically, returns validator id of the client’s validator signer.
    pub fn get_client_id(&self, idx: usize) -> &AccountId {
        self.clients[idx].validator_signer.as_ref().unwrap().validator_id()
    }

    pub fn get_runtime_config(&self, idx: usize, epoch_id: EpochId) -> RuntimeConfig {
        self.clients[idx].runtime_adapter.get_protocol_config(&epoch_id).unwrap().runtime_config
    }

    /// Create and sign transaction ready for execution.
    pub fn tx_from_actions(
        &mut self,
        actions: Vec<Action>,
        signer: &InMemorySigner,
        receiver: AccountId,
    ) -> SignedTransaction {
        let tip = self.clients[0].chain.head().unwrap();
        SignedTransaction::from_actions(
            tip.height + 1,
            signer.account_id.clone(),
            receiver,
            signer,
            actions,
            tip.last_block_hash,
        )
    }

    /// Process a tx and its receipts, then return the execution outcome.
    pub fn execute_tx(&mut self, tx: SignedTransaction) -> FinalExecutionOutcomeView {
        let tx_hash = tx.get_hash().clone();
        self.clients[0].process_tx(tx, false, false);
        let max_iters = 100;
        let tip = self.clients[0].chain.head().unwrap();
        for i in 0..max_iters {
            let block = self.clients[0].produce_block(tip.height + i + 1).unwrap().unwrap();
            self.process_block(0, block.clone(), Provenance::PRODUCED);
            if let Ok(outcome) = self.clients[0].chain.get_final_transaction_result(&tx_hash) {
                return outcome;
            }
        }
        panic!("No transaction outcome found after {max_iters} blocks.")
    }

    /// Execute a function call transaction that calls main on the `TestEnv`.
    ///
    /// This function assumes that account has been deployed and that
    /// `InMemorySigner::from_seed` produces a valid signer that has it's key
    /// deployed already.
    pub fn call_main(&mut self, account: &AccountId) -> FinalExecutionOutcomeView {
        let signer = InMemorySigner::from_seed(account.clone(), KeyType::ED25519, account.as_str());
        let actions = vec![Action::FunctionCall(FunctionCallAction {
            method_name: "main".to_string(),
            args: vec![],
            gas: 3 * 10u64.pow(14),
            deposit: 0,
        })];
        let tx = self.tx_from_actions(actions, &signer, signer.account_id.clone());
        self.execute_tx(tx)
    }
}

impl Drop for TestEnv {
    fn drop(&mut self) {
        let paused_blocks = self.paused_blocks.lock().unwrap();
        for cell in paused_blocks.values() {
            let _ = cell.set(());
        }
        if !paused_blocks.is_empty() && !std::thread::panicking() {
            panic!("some blocks are still paused, did you call `resume_block_processing`?")
        }
    }
}

pub fn create_chunk_on_height_for_shard(
    client: &mut Client,
    next_height: BlockHeight,
    shard_id: ShardId,
) -> (EncodedShardChunk, Vec<MerklePath>, Vec<Receipt>) {
    let last_block_hash = client.chain.head().unwrap().last_block_hash;
    let last_block = client.chain.get_block(&last_block_hash).unwrap();
    client
        .produce_chunk(
            last_block_hash,
            &client.runtime_adapter.get_epoch_id_from_prev_block(&last_block_hash).unwrap(),
            Chain::get_prev_chunk_header(&*client.runtime_adapter, &last_block, shard_id).unwrap(),
            next_height,
            shard_id,
        )
        .unwrap()
        .unwrap()
}

pub fn create_chunk_on_height(
    client: &mut Client,
    next_height: BlockHeight,
) -> (EncodedShardChunk, Vec<MerklePath>, Vec<Receipt>) {
    create_chunk_on_height_for_shard(client, next_height, 0)
}

pub fn create_chunk_with_transactions(
    client: &mut Client,
    transactions: Vec<SignedTransaction>,
) -> (EncodedShardChunk, Vec<MerklePath>, Vec<Receipt>, Block) {
    create_chunk(client, Some(transactions), None)
}

/// Create a chunk with specified transactions and possibly a new state root.
/// Useful for writing tests with challenges.
pub fn create_chunk(
    client: &mut Client,
    replace_transactions: Option<Vec<SignedTransaction>>,
    replace_tx_root: Option<CryptoHash>,
) -> (EncodedShardChunk, Vec<MerklePath>, Vec<Receipt>, Block) {
    let last_block = client.chain.get_block_by_height(client.chain.head().unwrap().height).unwrap();
    let next_height = last_block.header().height() + 1;
    let (mut chunk, mut merkle_paths, receipts) = client
        .produce_chunk(
            *last_block.hash(),
            last_block.header().epoch_id(),
            last_block.chunks()[0].clone(),
            next_height,
            0,
        )
        .unwrap()
        .unwrap();
    let should_replace = replace_transactions.is_some() || replace_tx_root.is_some();
    let transactions = replace_transactions.unwrap_or_else(Vec::new);
    let tx_root = match replace_tx_root {
        Some(root) => root,
        None => merklize(&transactions).0,
    };
    // reconstruct the chunk with changes (if any)
    if should_replace {
        // The best way it to decode chunk, replace transactions and then recreate encoded chunk.
        let total_parts = client.chain.runtime_adapter.num_total_parts();
        let data_parts = client.chain.runtime_adapter.num_data_parts();
        let decoded_chunk = chunk.decode_chunk(data_parts).unwrap();
        let parity_parts = total_parts - data_parts;
        let mut rs = ReedSolomonWrapper::new(data_parts, parity_parts);

        let signer = client.validator_signer.as_ref().unwrap().clone();
        let header = chunk.cloned_header();
        let (mut encoded_chunk, mut new_merkle_paths) = EncodedShardChunk::new(
            header.prev_block_hash().clone(),
            header.prev_state_root(),
            header.outcome_root(),
            header.height_created(),
            header.shard_id(),
            &mut rs,
            header.gas_used(),
            header.gas_limit(),
            header.balance_burnt(),
            tx_root,
            header.validator_proposals().collect(),
            transactions,
            decoded_chunk.receipts(),
            header.outgoing_receipts_root(),
            &*signer,
            PROTOCOL_VERSION,
        )
        .unwrap();
        swap(&mut chunk, &mut encoded_chunk);
        swap(&mut merkle_paths, &mut new_merkle_paths);
    }
    match &mut chunk {
        EncodedShardChunk::V1(chunk) => {
            chunk.header.height_included = next_height;
        }
        EncodedShardChunk::V2(chunk) => {
            *chunk.header.height_included_mut() = next_height;
        }
    }
    let block_merkle_tree = client.chain.store().get_block_merkle_tree(last_block.hash()).unwrap();
    let mut block_merkle_tree = PartialMerkleTree::clone(&block_merkle_tree);
    block_merkle_tree.insert(*last_block.hash());
    let block = Block::produce(
        PROTOCOL_VERSION,
        PROTOCOL_VERSION,
        last_block.header(),
        next_height,
        last_block.header().block_ordinal() + 1,
        vec![chunk.cloned_header()],
        last_block.header().epoch_id().clone(),
        last_block.header().next_epoch_id().clone(),
        None,
        vec![],
        Ratio::new(0, 1),
        0,
        100,
        None,
        vec![],
        vec![],
        &*client.validator_signer.as_ref().unwrap().clone(),
        *last_block.header().next_bp_hash(),
        block_merkle_tree.root(),
        None,
    );
    (chunk, merkle_paths, receipts, block)
}

/// Keep running catchup until there is no more catchup work that can be done
/// Note that this function does not necessarily mean that all blocks are caught up.
/// It's possible that some blocks that need to be caught up are still being processed
/// and the catchup process can't catch up on these blocks yet.
pub fn run_catchup(
    client: &mut Client,
    highest_height_peers: &[FullPeerInfo],
) -> Result<(), Error> {
    let f = |_| {};
    let block_messages = Arc::new(RwLock::new(vec![]));
    let block_inside_messages = block_messages.clone();
    let block_catch_up = move |msg: BlockCatchUpRequest| {
        block_inside_messages.write().unwrap().push(msg);
    };
    let state_split_messages = Arc::new(RwLock::new(vec![]));
    let state_split_inside_messages = state_split_messages.clone();
    let state_split = move |msg: StateSplitRequest| {
        state_split_inside_messages.write().unwrap().push(msg);
    };
    let rt = client.runtime_adapter.clone();
    loop {
        client.run_catchup(
            highest_height_peers,
            &f,
            &block_catch_up,
            &state_split,
            Arc::new(|_| {}),
        )?;
        let mut catchup_done = true;
        for msg in block_messages.write().unwrap().drain(..) {
            let results = do_apply_chunks(msg.block_hash, msg.block_height, msg.work);
            if let Some((_, _, blocks_catch_up_state)) =
                client.catchup_state_syncs.get_mut(&msg.sync_hash)
            {
                assert!(blocks_catch_up_state.scheduled_blocks.remove(&msg.block_hash));
                blocks_catch_up_state.processed_blocks.insert(msg.block_hash, results);
            } else {
                panic!("block catch up processing result from unknown sync hash");
            }
            catchup_done = false;
        }
        for msg in state_split_messages.write().unwrap().drain(..) {
            let results = rt.build_state_for_split_shards(
                msg.shard_uid,
                &msg.state_root,
                &msg.next_epoch_shard_layout,
                msg.state_split_status,
            );
            if let Some((sync, _, _)) = client.catchup_state_syncs.get_mut(&msg.sync_hash) {
                // We are doing catchup
                sync.set_split_result(msg.shard_id, results);
            } else {
                client.state_sync.set_split_result(msg.shard_id, results);
            }
            catchup_done = false;
        }
        if catchup_done {
            break;
        }
    }
    Ok(())
}<|MERGE_RESOLUTION|>--- conflicted
+++ resolved
@@ -763,65 +763,9 @@
                                                 let response = response.unwrap();
                                                 match response {
                                                     NetworkViewClientResponses::Block(block) => {
-<<<<<<< HEAD
                                                         me.do_send(NetworkClientMessages::Block(
                                                             *block, peer_id, true,
                                                         ).with_span_context());
-=======
-                                                        me.do_send(NetworkClientMessages::Block(*block, peer_id, true).with_span_context());
-                                                    }
-                                                    NetworkViewClientResponses::NoResponse => {}
-                                                    _ => assert!(false),
-                                                }
-                                                future::ready(())
-                                            }),
-                                    );
-                                }
-                            }
-                        }
-                        NetworkRequests::EpochSyncRequest { epoch_id, peer_id } => {
-                            for (i, peer_info) in key_pairs.iter().enumerate() {
-                                let peer_id = peer_id.clone();
-                                if peer_info.id == peer_id {
-                                    let me = connectors1[my_ord].0.clone();
-                                    actix::spawn(
-                                        connectors1[i]
-                                            .1
-                                            .send(NetworkViewClientMessages::EpochSyncRequest {
-                                                epoch_id: epoch_id.clone(),
-                                            }.with_span_context())
-                                            .then(move |response| {
-                                                let response = response.unwrap();
-                                                match response {
-                                                    NetworkViewClientResponses::EpochSyncResponse(response) => {
-                                                        me.do_send(NetworkClientMessages::EpochSyncResponse(peer_id, response).with_span_context());
-                                                    }
-                                                    NetworkViewClientResponses::NoResponse => {}
-                                                    _ => assert!(false),
-                                                }
-                                                future::ready(())
-                                            }),
-                                    );
-                                }
-                            }
-                        }
-                        NetworkRequests::EpochSyncFinalizationRequest { epoch_id, peer_id } => {
-                            for (i, peer_info) in key_pairs.iter().enumerate() {
-                                let peer_id = peer_id.clone();
-                                if peer_info.id == peer_id {
-                                    let me = connectors1[my_ord].0.clone();
-                                    actix::spawn(
-                                        connectors1[i]
-                                            .1
-                                            .send(NetworkViewClientMessages::EpochSyncFinalizationRequest {
-                                                epoch_id: epoch_id.clone(),
-                                            }.with_span_context())
-                                            .then(move |response| {
-                                                let response = response.unwrap();
-                                                match response {
-                                                    NetworkViewClientResponses::EpochSyncFinalizationResponse(response) => {
-                                                        me.do_send(NetworkClientMessages::EpochSyncFinalizationResponse(peer_id, response).with_span_context());
->>>>>>> 864cc29a
                                                     }
                                                     NetworkViewClientResponses::NoResponse => {}
                                                     _ => assert!(false),
