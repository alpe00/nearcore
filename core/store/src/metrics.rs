--- conflicted
+++ resolved
@@ -1,10 +1,6 @@
 use near_metrics::{
-<<<<<<< HEAD
-    try_create_histogram_vec, try_create_int_counter_vec, HistogramVec, IntCounterVec,
-=======
     try_create_histogram_vec, try_create_int_counter_vec, try_create_int_gauge_vec, HistogramVec,
     IntCounterVec, IntGaugeVec,
->>>>>>> fbd6d030
 };
 use once_cell::sync::Lazy;
 
@@ -61,8 +57,6 @@
         &["shard_id", "is_view"],
     )
     .unwrap()
-<<<<<<< HEAD
-=======
 });
 
 pub static SHARD_CACHE_SIZE: Lazy<IntGaugeVec> = Lazy::new(|| {
@@ -73,5 +67,4 @@
 pub static CHUNK_CACHE_SIZE: Lazy<IntGaugeVec> = Lazy::new(|| {
     try_create_int_gauge_vec("near_chunk_cache_size", "Chunk cache size", &["shard_id", "is_view"])
         .unwrap()
->>>>>>> fbd6d030
 });