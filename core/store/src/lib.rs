--- conflicted
+++ resolved
@@ -413,12 +413,6 @@
         }
     }
 
-<<<<<<< HEAD
-    let db = Arc::new(
-        opts.read_write(path).expect("Failed to open the database"),
-    );
-    Store::new(db)
-=======
     pub fn with_read_only(mut self, read_only: bool) -> Self {
         self.read_only = read_only;
         self
@@ -432,7 +426,6 @@
 pub fn create_store_with_config(path: &Path, store_config: &StoreConfig) -> Store {
     let db = RocksDB::open(path, &store_config).expect("Failed to open the database");
     Store::new(Arc::new(db))
->>>>>>> 389d4fea
 }
 
 /// Reads an object from Trie.
