--- conflicted
+++ resolved
@@ -14,11 +14,7 @@
 derive_more = "0.99.3"
 elastic-array = "0.11"
 enum-map = "2.1.0"
-<<<<<<< HEAD
 rocksdb = { git = "https://github.com/near/rust-rocksdb", rev = "18355460e0dbecbb79025bec4637c4d707b962ed", default-features = false, features = ["snappy", "lz4", "zstd", "zlib"] }
-=======
-rocksdb = { version = "0.18.0", default-features = false, features = ["snappy", "lz4", "zstd", "zlib"] }
->>>>>>> 1e78d0a5
 serde = { version = "1", features = ["derive"] }
 serde_json = "1"
 tempfile = "3"
